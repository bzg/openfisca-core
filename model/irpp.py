# -*- coding:utf-8 -*-
#
# This file is part of OpenFisca.
# OpenFisca is a socio-fiscal microsimulation software
# Copyright © 2011 Clément Schaff, Mahdi Ben Jelloul
# Licensed under the terms of the GPL (version 3 or later) license
# (see openfisca/__init__.py for details)


from __future__ import division
from numpy import ( maximum as max_, minimum as min_, logical_xor as xor_, 
                     logical_not as not_, round) 

from src.countries.france.model.data import QUIFOY

VOUS = QUIFOY['vous']
CONJ = QUIFOY['conj']
PAC1 = QUIFOY['pac1']
PAC2 = QUIFOY['pac2']
PAC3 = QUIFOY['pac3']
ALL = [x[1] for x in QUIFOY]
        
# zetrf = zeros(taille)
# jveuf = zeros(taille, dtype = bool)
# Reprise du crédit d'impôt en faveur des jeunes, des accomptes et des versements mensues de prime pour l'emploi
# reprise = zeros(taille) # TODO : reprise=J80
# Pcredit = P.credits_impots
# if hasattr(P.reductions_impots,'saldom'): Pcredit.saldom =  P.reductions_impots.saldom
# credits_impot = Credits(Pcredit, table)
# Réduction d'impôt
# reductions = Reductions(IPnet, P.reductions_impots)

#def mcirra():
#    # impôt sur le revenu
#    mcirra = -((IMP<=-8)*IMP)
#    mciria = max_(0,(IMP>=0)*IMP)
##        mciria = max_(0,(IMP>=0)*IMP - credimp_etranger - cont_rev_loc - ( f8to + f8tb + f8tc ))
#    
#    # Dans l'ERFS, les prelevement libératoire sur les montants non déclarés
#    # sont intégrés. Pas possible de le recalculer.
#    
#    # impot sur le revenu du foyer (hors prélèvement libératoire, revenus au quotient)
#    irpp   = -(mciria + ppetot - mcirra )
    

###############################################################################
## Initialisation de quelques variables utiles pour la suite
###############################################################################

def _nb_adult(marpac, celdiv, veuf):
    return 2*marpac + 1*(celdiv | veuf)

def _nb_pac(nbF, nbJ, nbR):
    return nbF + nbJ + nbR
        
def _marpac(statmarit):
    '''
    Marié (1) ou Pacsé (5)
    'foy'
    '''
    return (statmarit == 1) | (statmarit == 5)

def _celdiv(statmarit):
    '''
    Célibataire (2) ou divorcé (3)
    'foy'
    '''
    return (statmarit == 2) | (statmarit == 3)

def _veuf(statmarit):
    '''
    Veuf (4)
    'foy'
    '''
    return statmarit == 4

def _jveuf(statmarit):
    '''
    Jeune Veuf
    'foy'
    '''
    return statmarit == 6

###############################################################################
## Revenus catégoriels
###############################################################################

def _alloc(af, _P):
    '''
    Allocations familiales imposables
    '''
    P = _P.ir.autre
    return af*P.alloc_imp

def _rev_sal(sal, cho):
    '''
    Revenu imposé comme des salaires (salaires, mais aussi 3vj, 3vk)
    'ind'
    '''
    return sal + cho

def _sal_net(rev_sal, cho_ld, fra, _P):
    """
    Salaires après abattements
    'ind'
    """
    P = _P.ir.tspr.abatpro
    amin = P.min*not_(cho_ld) + P.min2*cho_ld
    abatfor = round(min_(max_(P.taux*rev_sal, amin),P.max))
    return (fra > abatfor)*(rev_sal - fra) \
         + (fra <= abatfor)*max_(0,rev_sal - abatfor)

def _rev_pen(alr, rst):
    """
    Revenu imposé comme des pensions (retraites, pensions alimentaires, etc.)
    'ind'
    """
    return alr + rst

def _pen_net(rev_pen, _P):
    """
    Pensions après abattements
    'ind'
    """
    P = _P.ir.tspr.abatpen
#    problème car les pensions sont majorées au niveau du foyer
#    d11 = ( AS + BS + CS + DS + ES + 
#            AO + BO + CO + DO + EO ) 
#    penv2 = (d11-f11> P.abatpen.max)*(penv + (d11-f11-P.abatpen.max)) + (d11-f11<= P.abatpen.max)*penv   
#    Plus d'abatement de 20% en 2006
    return max_(0, rev_pen - round(max_(P.taux*rev_pen , P.min))) 
#    return max_(0, rev_pen - min_(round(max_(P.taux*rev_pen , P.min)), P.max))  le max se met au niveau du foyer

def _indu_plaf_abat_pen(rev_pen, pen_net, _P, _option = {'rev_pen': ALL, 'pen_net': ALL}):
    """
    Plafonnement de l'abattement de 10% sur les pensions du foyer
    'foy' 
    """
    P = _P.ir.tspr.abatpen
    rev_pen_foy = 0
    for rev_pen_qui in rev_pen.itervalues():
        rev_pen_foy += rev_pen_qui

    pen_net_foy = 0
    for pen_net_qui in pen_net.itervalues():
        pen_net_foy += pen_net_qui
        
    abat = rev_pen_foy - pen_net_foy
    return abat - min_(abat, P.max)   

def _abat_sal_pen(sal_net, pen_net, _P):
    """
    Abattement de 20% sur les salaires
    'ind'
    """
    P = _P.ir.tspr.abatsalpen
    return min_(P.taux*max_(sal_net + pen_net, 0), P.max)

def _sal_pen_net(sal_net, pen_net, abat_sal_pen):
    """
    Salaires et pensions après abattement de 20% sur les salaires
    'ind'
    """
    return sal_net + pen_net - abat_sal_pen

def _rto(f1aw, f1bw, f1cw, f1dw):
    """
    Rentes viagères à titre onéreux (avant abattements)
    """
    return f1aw + f1bw + f1cw + f1dw

def _rto_net(f1aw, f1bw, f1cw, f1dw, _P):
    '''
    Rentes viagères après abattements
    '''
    P = _P.ir.tspr.abatviag
    return round(P.taux1*f1aw + P.taux2*f1bw + P.taux3*f1cw + P.taux4*f1dw )

def _tspr(sal_pen_net, rto_net):
    '''
    Traitemens salaires pensions et rentes individuelles
    'ind'
    '''
    return sal_pen_net + rto_net

def _rev_cat_tspr(tspr, indu_plaf_abat_pen, _option = {'tspr': ALL}):
    '''
    Traitemens salaires pensions et rentes
    'foy'
    '''
    out = 0
    for qui in tspr.itervalues():
        out += qui

    return out + indu_plaf_abat_pen

def _deficit_rcm(f2aa, f2al, f2am, f2an):
    return f2aa + f2al + f2am + f2an

def _rev_cat_rvcm(marpac, deficit_rcm, f2ch, f2dc, f2ts, f2ca, f2fu, f2go, f2gr, f2tr, f2da, f2ee, _P):
    ''' 
    REVENUS DES VALEURS ET CAPITAUX MOBILIERS 
    '''
    P = _P.ir.rvcm
    if _P.datesim.year > 2004: f2gr = 0

    # Add f2da to f2dc and f2ee to f2tr when no PFL
    if _P.ir.autre.finpfl:
        f2dc_bis = f2dc + f2da
        f2tr_bis = f2tr + f2ee
    else:
        f2dc_bis = f2dc
        f2tr_bis = f2tr
    ## Calcul du revenu catégoriel
    #1.2 Revenus des valeurs et capitaux mobiliers
    b12 = min_(f2ch, P.abat_assvie*(1 + marpac))
    TOT1 = f2ch-b12
    # Part des frais s'imputant sur les revenus déclarés case DC
    den = ((f2dc_bis + f2ts)!=0)*(f2dc_bis + f2ts) + ((f2dc_bis + f2ts)==0)
    F1 =  f2ca/den*f2dc_bis
    
    # Revenus de capitaux mobiliers nets de frais, ouvrant droit à abattement
    # partie négative (à déduire des autres revenus nets de frais d'abattements
    g12a = - min_(f2dc_bis*P.abatmob_taux - F1,0)
    # partie positive
    g12b = max_(f2dc_bis*P.abatmob_taux - F1,0)
    
    rev = g12b + f2gr + f2fu*P.abatmob_taux

    # Abattements, limité au revenu
    h12 = P.abatmob*(1 + marpac)
    TOT2 = max_(0,rev - h12)
    i121= -min_(0,rev - h12)
    
    # Part des frais s'imputant sur les revenus déclarés ligne TS
    F2 = f2ca - F1
    TOT3 = (f2ts - F2) + f2go*P.majGO + f2tr_bis - g12a

    DEF = deficit_rcm

    return max_(TOT1 + TOT2 + TOT3 - DEF, 0)

def _rfr_rvcm(f2dc, f2fu, f2da, _P):
    '''
    Abattements sur rvcm à réintégrer dans le revenu fiscal de référence
    '''
    P = _P.ir.rvcm
    if _P.ir.autre.finpfl:
        f2dc_bis = f2dc + f2da
    else:
        f2dc_bis = f2dc
    ## TODO: manque le sous total i121 (dans la fonction _rev_cat_rvcm)
    i121 = 0
    return max_((1-P.abatmob_taux)*(f2dc_bis + f2fu) - i121, 0)

def _rev_cat_rfon(f4ba, f4bb, f4bc, f4bd, f4be, _P):
    '''
    REVENUS FONCIERS
    '''    
    P = _P.ir.microfoncier
    ## Calcul du revenu catégoriel
    a13 = f4ba + f4be - P.taux*f4be*(f4be <= P.max)
    b13 = f4bb
    c13 = a13-b13
    d13 = f4bc
    e13 = c13- d13*(c13>=0)
    f13 = f4bd*(e13>=0)
    g13 = max_(0, e13- f13)
    out  = (c13>=0)*(g13 + e13*(e13<0)) - (c13<0)*d13
    return out

def _rev_cat_rpns(rpns_i, _option = {'rpns_i': ALL}):
    '''
    Traitemens salaires pensions et rentes
    'foy'
    '''
    out = None
    for qui in rpns_i.itervalues():
        if out is None:
            out = qui
        else:
            out += qui
    
    return out

def _rev_cat(rev_cat_tspr, rev_cat_rvcm, rev_cat_rfon, rev_cat_rpns):
    ''' Revenus Categoriels '''
#    AUTRE = TSPR + RVCM + RFON
    return rev_cat_tspr + rev_cat_rvcm + rev_cat_rfon + rev_cat_rpns

###############################################################################
## Déroulé du calcul de l'irpp
###############################################################################

def _deficit_ante(f6fa, f6fb, f6fc, f6fd, f6fe, f6fl):
    ''' Déficits antérieurs '''
    return f6fa + f6fb + f6fc + f6fd + f6fe + f6fl

def _rbg(alloc, rev_cat, deficit_ante, f6gh, _P):
    ''' Revenu brut global (Total 17) '''
    # sans les revenus au quotient
    return max_(0, alloc + rev_cat + f6gh - deficit_ante)

def _csg_deduc(rbg, f6de):
    ''' CSG déductible '''
    return min_(f6de, max_(rbg, 0))

def _rng(rbg, csg_deduc, charges_deduc):
    ''' Revenu net global (total 20) '''
    return max_(0, rbg - csg_deduc - charges_deduc)

def _rni(rng, abat_spe):
    return rng - abat_spe

def _ir_brut(nbptr, rni, _P):
    '''
    Impot sur le revenu avant non imposabilité et plafonnement du quotien
    'foy'
    '''
    bar = _P.ir.bareme
    bar.t_x()
#    bar._linear_taux_moy = True
    return nbptr*bar.calc(rni/nbptr) # TODO : partir d'ici, petite différence avec Matlab

def _ir_plaf_qf(ir_brut, rni, nb_adult, nb_pac, nbptr, marpac, veuf, jveuf, celdiv, caseE, caseF, caseG, caseH, caseK, caseN, caseP, caseS, caseT, caseW, nbF, nbG, nbH, nbI, nbR, _P):
    ''' Impôt après plafonnement du quotient familial et réduction complémentaire '''
    P = _P.ir
    I = ir_brut
    A = P.bareme.calc(rni/nb_adult)
    A = nb_adult*A    

    aa0 = (nbptr-nb_adult)*2           #nombre de demi part excédant nbadult
    # on dirait que les impôts font une erreur sur aa1 (je suis obligé de
    # diviser par 2)
    aa1 = min_((nbptr-1)*2,2)/2  # deux première demi part excédants une part
    aa2 = max_((nbptr-2)*2,0)    # nombre de demi part restantes
    # celdiv parents isolés
    condition61 = celdiv & caseT
    B1 = P.plafond_qf.celib_enf*aa1 + P.plafond_qf.marpac*aa2
    # tous les autres
    B2 = P.plafond_qf.marpac*aa0                 #si autre
    # celdiv, veufs (non jveuf) vivants seuls et autres conditions
    # TODO: année en dur... pour caseH
    condition63 = (celdiv | (veuf & not_(jveuf))) & not_(caseN) & (nb_pac==0) & (caseK | caseE) & (caseH<1981)
    B3 = P.plafond_qf.celib

    B = B1*condition61 + \
        B2*(not_(condition61 | condition63)) + \
        B3*(condition63 & not_(condition61))
    C = max_(0,A-B)
    # Impôt après plafonnement
    IP0 = max_(I, C) 

    # 6.2 réduction d'impôt pratiquée sur l'impot après plafonnement et le cas particulier des DOM
    # pas de réduction complémentaire
    condition62a = (I>=C)
    # réduction complémentaire
    condition62b = (I<C)
    # celdiv veuf
    condition62caa0 = (celdiv | (veuf & not_(jveuf)))
    condition62caa1 = (nb_pac==0)&(caseP | caseG | caseF | caseW)
    condition62caa2 = caseP & ((nbF-nbG>0)|(nbH - nbI>0))
    condition62caa3 = not_(caseN) & (caseE | caseK )  & (caseH>=1981)
    condition62caa  = condition62caa0 & (condition62caa1 | condition62caa2 | condition62caa3)
    # marié pacs
    condition62cab = (marpac | jveuf) & caseS & not_(caseP | caseF)
    condition62ca =    (condition62caa | condition62cab)

    # plus de 590 euros si on a des plus de
    condition62cb = ((nbG+nbR+nbI)>0) | caseP | caseF
    D = P.plafond_qf.reduc_postplafond*(condition62ca + ~condition62ca*condition62cb*( 1*caseP + 1*caseF + nbG + nbR + nbI/2 ))

    E = max_(0,A-I-B)
    Fo = D*(D<=E) + E*(E<D)
    IP1 = IP0-Fo

    # TODO: 6.3 Cas particulier: Contribuables domiciliés dans les DOM.    
    # conditionGuadMarReu =
    # conditionGuyane=
    # conitionDOM = conditionGuadMarReu | conditionGuyane
    # postplafGuadMarReu = 5100
    # postplafGuyane = 6700
    # IP2 = IP1 - conditionGuadMarReu*min( postplafGuadMarReu,.3*IP1)  - conditionGuyane*min(postplafGuyane,.4*IP1)

    # Récapitulatif
    return condition62a*IP0 + condition62b*IP1 # IP2 si DOM

def _decote(ir_plaf_qf, _P):
    '''
    Décote
    '''
    P = _P.ir.decote
    return (ir_plaf_qf < P.seuil)*(P.seuil - ir_plaf_qf)*0.5

def _nat_imp(irpp):
    '''
    Renvoie True si le foyer est imposable, False sinon
    '''
    #def _nat_imp(rni, nbptr, _P):
    #P = _P.ir.non_imposable
    #seuil = P.seuil + (nbptr - 1)*P.supp
    return irpp > 0 

def _ip_net(ir_plaf_qf, decote):
    '''
    irpp après décote
    '''
    return max_(0, ir_plaf_qf - decote)

def _iaidrdi(ip_net, reductions):
    '''
    Impôt après imputation des réductions d'impôt
    '''
    return ip_net - reductions

def _cont_rev_loc(f4bl, _P):
    '''
    Contribution sur les revenus locatifs
    '''
    P = _P.ir.crl
    return round(P.taux *(f4bl >= P.seuil)*f4bl)

def _teicaa(f5qm, f5rm, _P):
<<<<<<< HEAD
    """
    Taxe exceptionelle sur l'indemnité compensatrice des agents d'assurance
    """
=======
    '''
    Taxe exceptionnelle sur l'indemnité compensatrice des agents d'assurance
    '''
>>>>>>> 92d0019c
    bareme = _P.ir.teicaa
    return bareme.calc(f5qm) + bareme.calc(f5rm)

def _plus_values(f3vg, f3vh, f3vl, f3vm, f3vi, f3vf, f3vd, rpns_pvce, _P):
    """
    Taxation des plus value
    """
        
    P = _P.ir.plus_values
        # revenus taxés à un taux proportionnel
    rdp = max_(0,f3vg - f3vh) + f3vl + rpns_pvce + f3vm + f3vi + f3vf
    out = (P.pvce*rpns_pvce +
           P.taux1*max_(0,f3vg - f3vh) +
           P.caprisque*f3vl +
           P.pea*f3vm +
           P.taux3*f3vi +
           P.taux4*f3vf )
    if _P.datesim.year >= 2008:
        # revenus taxés à un taux proportionnel
        rdp += f3vd
        out += P.taux1*f3vd
        
    return round(out)

def _iai(iaidrdi, plus_values, cont_rev_loc, teicaa):
    '''
    impôt avant imputation
    '''
    return iaidrdi + plus_values + cont_rev_loc + teicaa

def _cehr(rfr, nb_adult, _P):
    '''
    Contribution exceptionnelle sur les hauts revenus
    'foy'
    '''
    bar = _P.ir.cehr
    return bar.calc(rfr/nb_adult)*nb_adult

def _cesthra(sal, _P, _option = {'sal': ALL}):
    '''
    Contribution exceptionnelle de solidarité sur les très hauts revenus d'activité
    'foy'
    '''
    cesthra = 0
    bar = _P.ir.cesthra
    for rev in sal.itervalues():
        cesthra += bar.calc(rev)
    return cesthra


def _irpp(iai, credits_impot, cehr, cesthra):
    '''
    Montant avant seuil de recouvrement (hors ppe)
    '''
    return  -(iai - credits_impot + cehr + cesthra)

###############################################################################
## Autres totaux utiles pour la suite
###############################################################################

def _alv(f6gi, f6gj, f6el, f6em, f6gp, f6gu):
    '''
    Pensions alimentaires versées
    '''
    return - (f6gi + f6gj + f6el + f6em + f6gp + f6gu)

def _rfr(rni, alloc, f3va, f3vg, f3vi, rfr_cd, rfr_rvcm, rpns_exon, rpns_pvce, rev_cap_lib, f3vz):
    '''
    Revenu fiscal de référence
    '''
    return max_(0, rni - alloc) + rfr_cd + rfr_rvcm + rev_cap_lib + f3vi + rpns_exon + rpns_pvce + f3va + f3vg + f3vz
 
def _glo(f1tv, f1tw, f1tx, f1uv, f1uw, f1ux, f3vf, f3vi, f3vj, f3vk):
    '''
    Gains de levée d'option
    'foy'
    '''
    return f1tv + f1tw + f1tx + f1uv + f1uw + f1ux + f3vf + f3vi + f3vj + f3vk                   

def _rev_cap_bar(f2dc, f2gr, f2ch, f2ts, f2go, f2tr, f2fu, avf, f2da, f2ee, _P):
    '''
    revenus du capital imposés au barème
    '''
#    if _P.datesim.year <= 2011:
#        return f2dc + f2gr + f2ch + f2ts + f2go + f2tr + f2fu - avf
#    elif _P.datesim.year > 2011:
#        return f2dc + f2gr + f2ch + f2ts + f2go + f2tr + f2fu - avf + (f2da + f2ee) 
    return f2dc + f2gr + f2ch + f2ts + f2go + f2tr + f2fu - avf + (f2da + f2ee)*(_P.ir.autre.finpfl)  # we add f2da an f2ee to allow for comparaison between year 

def _rev_cap_lib(f2da, f2dh, f2ee, _P):
    '''
    Revenu du capital imposé au prélèvement libératoire
    '''
    if _P.datesim.year <=2007: 
        out = f2dh + f2ee
    else:
        out = f2da + f2dh + f2ee
        
    return out*not_(_P.ir.autre.finpfl)

def _avf(f2ab):
    '''
    Avoir fiscal et crédits d'impôt (zavff)
    '''
    return f2ab
    
def _imp_lib(f2da, f2dh, f2ee, _P):
    '''
    Prelèvement libératoire sur les revenus du capital
    '''
    P = _P.ir.rvcm.prelevement_liberatoire
    if _P.datesim.year <=2007: 
        out = - (P.assvie*f2dh + P.autre*f2ee )
    else:
        out = - (P.action*f2da  + P.autre*f2ee)*not_(_P.ir.autre.finpfl) - P.assvie*f2dh
    
    return out

def _fon(f4ba, f4bb, f4bc, f4bd, f4be, _P):
    '''
    Revenus fonciers
    '''
    ## Calcul des totaux        
    P = _P.ir.microfoncier
    fon = f4ba - f4bb - f4bc + round(f4be*(1-P.taux))  
    return fon


def _rpns_pvce(frag_pvce, arag_pvce, nrag_pvce, mbic_pvce, abic_pvce, 
               nbic_pvce, macc_pvce, aacc_pvce, nacc_pvce, mbnc_pvce, 
               abnc_pvce, nbnc_pvce, mncn_pvce, cncn_pvce):
    ''' 
    Plus values de cession
    'ind'
    frag_pvce (f5hx, f5ix, f5jx)
    arag_pvce (f5he, f5ie, f5je)
    nrag_pvce (f5hk, f5ik, f5jk)
    mbic_pvce (f5kq, f5lq, f5mq)
    abic_pvce (f5ke, f5le, f5me)
    nbic_pvce (f5kk, f5lk, f5mk)
    macc_pvce (f5nq, f5oq, f5pq)
    aacc_pvce (f5ne, f5oe, f5pe)
    nacc_pvce (f5nk, f5ok, f5pk)
    mncn_pvce (f5kv, f5lv, f5mv)
    cncn_pvce (f5so, f5nt, f5ot)
    mbnc_pvce (f5hr, f5ir, f5jr)
    abnc_pvce (f5qd, f5rd, f5sd)
    nbnc_pvce (f5qj, f5rj, f5sj)
    '''

    return ( frag_pvce + arag_pvce + nrag_pvce + mbic_pvce + abic_pvce + 
             nbic_pvce + macc_pvce + aacc_pvce + nacc_pvce + mbnc_pvce + 
             abnc_pvce + nbnc_pvce + mncn_pvce + cncn_pvce )

def _rpns_exon(frag_exon, arag_exon, nrag_exon, mbic_exon, abic_exon, 
               nbic_exon, macc_exon, aacc_exon, nacc_exon, mbnc_exon, 
               abnc_exon, nbnc_exon ):
    ''' 
    Plus values de cession
    'ind'
    frag_exon (f5hn, f5in, f5jn)
    arag_exon (f5hb, f5ib, f5jb)
    nrag_exon (f5hh, f5ih, f5jh)
    mbic_exon (f5kn, f5ln, f5mn)
    abic_exon (f5kb, f5lb, f5mb)
    nbic_exon (f5kh, f5lh, f5mh)
    macc_exon (f5nn, f5on, f5pn)
    aacc_exon (f5nb, f5ob, f5pb)
    nacc_exon (f5nh, f5oh, f5ph)
    mbnc_exon (f5hp, f5ip, f5jp)
    abnc_exon (f5qb, f5rb, f5sb)
    nbnc_exon (f5qh, f5rh, f5sh)
    '''
    
    return (frag_exon + arag_exon + nrag_exon + mbic_exon + abic_exon + 
            nbic_exon + macc_exon + aacc_exon + nacc_exon + mbnc_exon + 
            abnc_exon + nbnc_exon )
    
def _rag(frag_exon, frag_impo, arag_exon, arag_impg, arag_defi, nrag_exon, nrag_impg, nrag_defi, nrag_ajag):
    '''
    Revenus agricoles
    'ind'
    frag_exon (f5hn, f5in, f5jn)
    frag_impo (f5ho, f5io, f5jo)    
    arag_exon (f5hb, f5ib, f5jb)
    arag_impg (f5hc, f5ic, f5jc)
    arag_defi (f5hf, f5if, f5jf)
    nrag_exon (f5hh, f5ih, f5jh)
    nrag_impg (f5hi, f5ii, f5ji)
    nrag_defi (f5hl, f5il, f5jl)
    nrag_ajag (f5hm, f5im, f5jm)
    '''    
    return (frag_exon + frag_impo + 
            arag_exon + arag_impg - arag_defi + 
            nrag_exon + nrag_impg - nrag_defi + 
            nrag_ajag)

def _ric(mbic_exon, mbic_impv, mbic_imps, abic_exon, nbic_exon, abic_impn, nbic_impn,
         abic_imps, nbic_imps, abic_defn, nbic_defn, abic_defs, nbic_defs, nbic_apch, _P):
    '''
    Bénéfices industriels et commerciaux
    'ind'
    mbic_exon (f5kn, f5ln, f5mn)
    abic_exon (f5kb, f5lb, f5mb)
    nbic_exon (f5kh, f5lh, f5mh)
    mbic_impv (f5ko, f5lo, f5mo)
    mbic_imps (f5kp, f5lp, f5mp)
    abic_impn (f5kc, f5lc, f5mc)
    abic_imps (f5kd, f5ld, f5md)
    nbic_impn (f5ki, f5li, f5mi)
    nbic_imps (f5kj, f5lj, f5mj)
    abic_defn (f5kf, f5lf, f5mf)
    abic_defs (f5kg, f5lg, f5mg)
    nbic_defn (f5kl, f5ll, f5ml)
    nbic_defs (f5km, f5lm, f5mm)
    nbic_apch (f5ks, f5ls, f5ms)
    '''
    
    P = _P.ir.rpns.microentreprise
        
    zbic =(  mbic_exon + mbic_impv + mbic_imps
           + abic_exon + nbic_exon 
           + abic_impn + nbic_impn 
           + abic_imps + nbic_imps 
           - abic_defn - nbic_defn 
           - abic_defs - nbic_defs 
           + nbic_apch)
    
    cond = (mbic_impv>0) & (mbic_imps==0)
    taux = P.vente.taux*cond + P.servi.taux*not_(cond)
            
    cbic = min_(mbic_impv + mbic_imps + mbic_exon, 
                max_(P.vente.min,round(mbic_impv*P.vente.taux + mbic_imps*P.servi.taux + mbic_exon*taux)))
    
    ric = zbic - cbic

    return ric

def _rac(macc_exon, macc_impv, macc_imps,
         aacc_exon, aacc_impn, aacc_imps, aacc_defn, aacc_defs,
         nacc_exon, nacc_impn, nacc_imps, nacc_defn, nacc_defs,
         mncn_impo, cncn_bene, cncn_defi, _P):
    '''
    Revenus accessoires individuels
    'ind'
    macc_exon (f5nn, f5on, f5pn)
    aacc_exon (f5nb, f5ob, f5pb)
    nacc_exon (f5nh, f5oh, f5ph)
    macc_impv (f5no, f5oo, f5po)
    macc_imps (f5np, f5op, f5pp)
    aacc_impn (f5nc, f5oc, f5pc)
    aacc_imps (f5nd, f5od, f5pd)
    aacc_defn (f5nf, f5of, f5pf)
    aacc_defs (f5ng, f5og, f5pg)
    nacc_impn (f5ni, f5oi, f5pi)
    nacc_imps (f5nj, f5oj, f5pj)
    nacc_defn (f5nl, f5ol, f5pl)
    nacc_defs (f5nm, f5om, f5pm)
    mncn_impo (f5ku, f5lu, f5mu)
    cncn_bene (f5sn, f5ns, f5os)
    cncn_defi (f5sp, f5nu, f5ou, f5sr)
    f5sv????
    '''
    P = _P.ir.rpns.microentreprise

    zacc = (  macc_exon + macc_impv + macc_imps 
            + aacc_exon + aacc_impn + aacc_imps - aacc_defn - aacc_defs 
            + nacc_exon + nacc_impn + nacc_imps - nacc_defn - nacc_defs 
            + mncn_impo + cncn_bene - cncn_defi)
    
    cond = (macc_impv >0) & (macc_imps ==0)
    taux = P.vente.taux*cond + P.servi.taux*not_(cond)
    
    cacc = min_(macc_impv + macc_imps + macc_exon + mncn_impo, 
                max_(P.vente.min,
                     round(macc_impv*P.vente.taux + macc_imps*P.servi.taux + macc_exon*taux + mncn_impo*P.specialbnc.taux )))
    
    rac = zacc - cacc
    
    return rac

def _rnc(mbnc_exon, mbnc_impo, abnc_exon, nbnc_exon, abnc_impo, nbnc_impo, abnc_defi, nbnc_defi, _P):
    '''
    Revenus non commerciaux individuels
    'ind'
    mbnc_exon (f5hp, f5ip, f5jp)
    abnc_exon (f5qb, f5rb, f5sb)
    nbnc_exon (f5qh, f5rh, f5sh)
    mbnc_impo (f5hq, f5iq, f5jq)
    abnc_impo (f5qc, f5rc, f5sc)
    abnc_defi (f5qe, f5re, f5se)
    nbnc_impo (f5qi, f5ri, f5si)
    nbnc_defi (f5qk, f5rk, f5sk)
    f5ql, f5qm????
    '''
    P = _P.ir.rpns.microentreprise.specialbnc

    zbnc = (  mbnc_exon + mbnc_impo 
            + abnc_exon + nbnc_exon 
            + abnc_impo + nbnc_impo 
            - abnc_defi - nbnc_defi )
        
    cbnc = min_(mbnc_exon + mbnc_impo, max_(P.min, round((mbnc_exon + mbnc_impo)*P.taux)))
    
    rnc = zbnc - cbnc
    return rnc


def _rpns(rag, ric, rac, rnc):
    '''
    Revenus des professions non salariées individuels
    'ind'
    '''
    return rag + ric + rac + rnc

def _rpns_pvct(frag_pvct, mbic_pvct, macc_pvct, mbnc_pvct, mncn_pvct):
    '''
    Plus values de court terme
    'ind'
    frag_pvct (f5hw, f5iw, f5jw)
    mbic_pvct (f5kx, f5lx, f5mx)
    macc_pvct (f5nx, f5ox, f5px)
    mbnc_pvct (f5hv, f5iv, f5jv)
    mncn_pvct (f5ky, f5ly, f5my)
    '''
    return frag_pvct + mbic_pvct + macc_pvct + mbnc_pvct + mncn_pvct

def _rpns_mvct(mbic_mvct, macc_mvct, mbnc_mvct, mncn_mvct):
    '''
    Moins values de court terme
    'ind'
    mbic_mvct (f5hu)
    macc_mvct (f5iu)
    mncn_mvct (f5ju)
    mbnc_mvct (f5kz)

    '''
    return mbic_mvct + macc_mvct + mbnc_mvct + mncn_mvct

def _rpns_mvlt(mbic_mvlt, macc_mvlt, mbnc_mvlt, mncn_mvlt):
    '''
    Moins values de long terme
    'ind'
    mbic_mvlt (f5kr, f5lr, f5mr)
    macc_mvlt (f5nr, f5or, f5pr)
    mncn_mvlt (f5kw, f5lw, f5mw)
    mbnc_mvlt (f5hs, f5is, f5js)
    '''
    return mbic_mvlt + macc_mvlt + mbnc_mvlt + mncn_mvlt
    
def _rpns_i(frag_impo, arag_impg, nrag_impg, arag_defi,  nrag_defi,
            mbic_impv, mbic_imps, 
            abic_impn, abic_imps, abic_defn, abic_defs,
            nbic_impn, nbic_imps, nbic_defn, nbic_defs,
            macc_impv, macc_imps,
            aacc_impn, aacc_imps, aacc_defn, aacc_defs,
            nacc_impn, nacc_imps, nacc_defn, nacc_defs,
            mbnc_impo,
            abnc_impo, abnc_defi,
            nbnc_impo, nbnc_defi,
            mncn_impo, cncn_bene, cncn_defi,
            rpns_pvct, rpns_mvct, rpns_mvlt, 
            f5sq, _P):
    '''
    Revenus des professions non salariées individuels
    '''
    P = _P.ir.rpns.microentreprise
    def abat_rnps(rev, P):
        return max_(0,rev - min_(rev, max_(P.taux*min_(P.max, rev), P.min)))
    
    #Jeunes agriculteurs montant de l'abattement de 50% ou 100% 
    # nrag_ajag = f5hm + f5im + f5jm 
    
#    # déficits agricole des années antérieurs (imputables uniquement
#    # sur des revenus agricoles)
#    rag_timp = frag_impo + frag_pvct + arag_impg + nrag_impg 
#    cond = (AUTRE <= P.def_agri_seuil)
#    def_agri = cond*(arag_defi + nrag_defi) + not_(cond)*min_(rag_timp, arag_defi + nrag_defi)
#    # TODO : check 2006 cf art 156 du CGI pour 2006
#    def_agri_ant    = min_(max_(0,rag_timp - def_agri), f5sq)

    def_agri = arag_defi + nrag_defi + f5sq

    ## B revenus industriels et commerciaux professionnels     
    # regime micro entreprise
    mbic_timp = abat_rnps(mbic_impv, P.vente) + abat_rnps(mbic_imps, P.servi)
    
    # Régime du bénéfice réel bénéficiant de l'abattement CGA
    abic_timp = abic_impn + abic_imps - (abic_defn + abic_defs)
    
    # Régime du bénéfice réel ne bénéficiant pas de l'abattement CGA
    nbic_timp = (nbic_impn + nbic_imps) - (nbic_defn + nbic_defs)
    
    # Abatemment artisant pécheur
    # nbic_apch = f5ks + f5ls + f5ms # TODO : à intégrer qqpart
            
    ## C revenus industriels et commerciaux non professionnels 
    # (revenus accesoires du foyers en nomenclature INSEE)

    #regime micro entreprise
    macc_timp = abat_rnps(macc_impv, P.vente) + abat_rnps(macc_imps, P.servi) 
    #Régime du bénéfice réel bénéficiant de l'abattement CGA
    aacc_timp = max_(0, (aacc_impn + aacc_imps) - (aacc_defn + aacc_defs))    
    #Régime du bénéfice réel ne bénéficiant pas de l'abattement CGA
    nacc_timp = max_(0, (nacc_impn + nacc_imps) - (nacc_defn + nacc_defs))
    
    ## E revenus non commerciaux non professionnels 
    #regime déclaratif special ou micro-bnc
    mncn_timp = abat_rnps(mncn_impo, P.specialbnc)
    
    # régime de la déclaration controlée 
    #total 11
    cncn_timp = max_(0,cncn_bene - cncn_defi) 
    # Abatement jeunes créateurs 
    
    ## D revenus non commerciaux professionnels
    #regime déclaratif special ou micro-bnc
    mbnc_timp = abat_rnps(mbnc_impo, P.specialbnc)
    
    #regime de la déclaration contrôlée bénéficiant de l'abattement association agréée
    abnc_timp = abnc_impo - abnc_defi
    
    #regime de la déclaration contrôlée ne bénéficiant pas de l'abattement association agréée
    nbnc_timp = nbnc_impo - nbnc_defi
    
    ## Totaux
    atimp = arag_impg + abic_timp +  aacc_timp + abnc_timp
    ntimp = nrag_impg + nbic_timp +  nacc_timp + nbnc_timp
    
    majo_cga = max_(0,_P.ir.rpns.cga_taux2*(ntimp + frag_impo)) # pour ne pas avoir à
                                            # majorer les déficits
    #total 6
    rev_NS = frag_impo - def_agri + atimp + ntimp + majo_cga 
    
    #revenu net après abatement
    # total 7
    rev_NS_mi = mbic_timp + macc_timp + mbnc_timp + mncn_timp - rpns_mvlt
        
    RPNS = rev_NS + rev_NS_mi + rpns_pvct - rpns_mvct + cncn_timp
    
    return RPNS

def _abat_spe(age, caseP, caseF, rng, nbN, _P, _option = {'age': [VOUS, CONJ]}):
    """
    Abattements spéciaux 
    """
#    - pour personnes âges ou invalides : âgé(e) de plus de 65 ans
#      ou invalide (titulaire d’une pension d’invalidité militaire ou d’accident 
#      du travail d’au moins 40 % ou titulaire de la carte d’invalidité), 
#      abattement de 2 172 € si rng du foyer fiscal inférieur à 13 370 € 
#                    1 086 € si rng  compris entre 13 370 € et 21 570 €. 
#      Abattement doublé si conjoint remplit également ces conditions 
#      d’âge ou d’invalidité. 
#    - pour enfants à charge ayant fondé un foyer distinct : Si  rattachement 
#      enfants mariés ou pacsés ou enfants  célibataires, veufs, divorcés, séparés, chargés de famille, 
#      abattement 5 495 € par personne ainsi rattachée. 
#      Si l’enfant de la personne rattachée est réputé à charge de 
#      l’un et l’autre de ses parents (garde alternée), cet abattement est divisé 
#      par deux soit 2 748€. Exemple : 10 990 € pour un jeune ménage et 8 243 €
#      pour un célibataire avec un jeune enfant en résidence alternée.

    ageV, ageC = age[VOUS], age[CONJ]
    invV, invC = caseP, caseF
    P = _P.ir.abattements_speciaux
    nb_elig_as = (1*(( (ageV>=65) | invV) & (ageV>0)) + 
               1*(( (ageC>=65) | invC) & (ageC>0)) )
    as_inv = nb_elig_as*P.inv_montant*((rng <= P.inv_max1) + ((rng > P.inv_max1)&(rng <= P.inv_max2))*0.5)

    as_enf = nbN*P.enf_montant 

    return min_(rng, as_inv + as_enf)

###############################################################################
## Calcul du nombre de parts
###############################################################################

def _nbptr(nb_pac, marpac, celdiv, veuf, jveuf, nbF, nbG, nbH, nbI, nbR, nbJ, caseP, caseW, caseG, caseE, caseK, caseN, caseF, caseS, caseL, caseT, _P):
    '''
    Nombre de parts du foyer
    'foy'
    note 1 enfants et résidence alternée (formulaire 2041 GV page 10)
    
    P.enf1 : nb part 2 premiers enfants
    P.enf2 : nb part enfants de rang 3 ou plus
    P.inv1 : nb part supp enfants invalides (I, G)
    P.inv2 : nb part supp adultes invalides (R)
    P.not31 : nb part supp note 3 : cases W ou G pour veuf, celib ou div
    P.not32 : nb part supp note 3 : personne seule ayant élevé des enfants
    P.not41 : nb part supp adultes invalides (vous et/ou conjoint) note 4
    P.not42 : nb part supp adultes anciens combattants (vous et/ou conjoint) note 4
    P.not6 : nb part supp note 6
    P.isol : demi-part parent isolé (T)
    P.edcd : enfant issu du mariage avec conjoint décédé;
    '''
    P = _P.ir.quotient_familial
    no_pac  = nb_pac == 0 # Aucune personne à charge en garde exclusive
    has_pac = not_(no_pac)
    no_alt  = nbH == 0 # Aucun enfant à charge en garde alternée
    has_alt = not_(no_alt)
    
    ## nombre de parts liées aux enfants à charge
    # que des enfants en résidence alternée
    enf1 = (no_pac & has_alt)*(P.enf1*min_(nbH,2)*0.5 + P.enf2*max_(nbH-2,0)*0.5)
    # pas que des enfants en résidence alternée
    enf2 = (has_pac & has_alt)*((nb_pac==1)*(P.enf1*min_(nbH,1)*0.5 + P.enf2*max_(nbH-1,0)*0.5) + (nb_pac>1)*(P.enf2*nbH*0.5))
    # pas d'enfant en résidence alternée    
    enf3 = P.enf1*min_(nb_pac,2) + P.enf2*max_((nb_pac-2),0)
    
    enf = enf1 + enf2 + enf3 
    ## note 2 : nombre de parts liées aux invalides (enfant + adulte)
    n2 = P.inv1*(nbG + nbI/2) + P.inv2*nbR 
    
    ## note 3 : Pas de personne à charge
    # - invalide 

    n31a = P.not31a*( no_pac & no_alt & caseP )
    # - ancien combatant 
    n31b = P.not31b*( no_pac & no_alt & ( caseW | caseG ) ) 
    n31 = max_(n31a,n31b)
    # - personne seule ayant élevé des enfants
    n32 = P.not32*( no_pac & no_alt &(( caseE | caseK) & not_(caseN)))
    n3 = max_(n31,n32)
    ## note 4 Invalidité de la personne ou du conjoint pour les mariés ou
    ## jeunes veuf(ve)s
    n4 = max_(P.not41*(1*caseP + 1*caseF), P.not42*(caseW | caseS))
    
    ## note 5
    #  - enfant du conjoint décédé
    n51 =  P.cdcd*(caseL & ((nbF + nbJ)>0))
    #  - enfant autre et parent isolé
    n52 =  P.isol*caseT*( ((no_pac & has_alt)*((nbH==1)*0.5 + (nbH>=2))) + 1*has_pac)
    n5 = max_(n51,n52)
    
    ## note 6 invalide avec personne à charge
    n6 = P.not6*(caseP & (has_pac | has_alt))
    
    ## note 7 Parent isolé
    n7 = P.isol*caseT*((no_pac & has_alt)*((nbH==1)*0.5 + (nbH>=2)) + 1*has_pac)
    
    ## Régime des mariés ou pacsés
    m = 2 + enf + n2 + n4
    
    ## veufs  hors jveuf
    v = 1 + enf + n2 + n3 + n5 + n6
    
    ## celib div
    c = 1 + enf + n2 + n3 + n6 + n7
    return (marpac | jveuf)*m + (veuf & not_(jveuf))*v + celdiv*c
    
###############################################################################
## Calcul de la prime pour l'emploi
###############################################################################

def _ppe_coef(jour_xyz):
    '''
    ppe: coefficient de conversion en cas de changement en cours d'année
    '''
    nb_jour = (jour_xyz==0) + jour_xyz
    return 360/nb_jour

def _ppe_elig(rfr, ppe_coef, marpac, veuf, celdiv, nbptr, _P):
    '''
    eligibilité à la ppe, returns a bool
    'foy'
    '''
    P = _P.ir.credits_impot.ppe
    seuil = (veuf|celdiv)*(P.eligi1 + 2*max_(nbptr-1,0)*P.eligi3) \
            + marpac*(P.eligi2 + 2*max_(nbptr-2,0)*P.eligi3)
    out = (rfr*ppe_coef) <= seuil
    return out

def _ppe_rev(sal, hsup, rpns, _P):
    '''
    base ressource de la ppe
    'ind'
    '''
    P = _P.ir.credits_impot.ppe
    # Revenu d'activité salarié
    rev_sa = sal + hsup # TODO: + TV + TW + TX + AQ + LZ + VJ
    # Revenu d'activité non salarié
    rev_ns = min_(0,rpns)/P.abatns + max_(0,rpns)*P.abatns
    return rev_sa + rev_ns

def _ppe_coef_tp(ppe_du_sa, ppe_du_ns, ppe_tp_sa, ppe_tp_ns, _P):
    '''
    PPE: coefficient de conversion temps partiel
    'ind'
    '''
    P = _P.ir.credits_impot.ppe
    frac_sa = ppe_du_sa/P.TP_nbh
    frac_ns = ppe_du_ns/P.TP_nbj
    tp = ppe_tp_sa | ppe_tp_ns |(frac_sa + frac_ns >= 1)
    return tp + not_(tp)*(frac_sa + frac_ns)
    
def _ppe_base(ppe_rev, ppe_coef_tp, ppe_coef):
    out = ppe_rev/(ppe_coef_tp + (ppe_coef_tp==0))*ppe_coef
    return out

def _ppe_elig_i(ppe_rev, ppe_coef_tp, _P):
    '''
    eligibilité individuelle à la ppe
    '''
    P = _P.ir.credits_impot.ppe
    return (ppe_rev >= P.seuil1)&(ppe_coef_tp!=0)

def _ppe_brute(ppe_elig, ppe_elig_i, ppe_rev, ppe_base, ppe_coef, ppe_coef_tp, nb_pac, marpac, celdiv, veuf, caseT, caseL, nbH, _P, _option = {'ppe_elig_i': ALL, 'ppe_base': ALL, 'ppe_rev': ALL, 'ppe_coef_tp': ALL}):
    '''
    Prime pour l'emploi (avant éventuel dispositif de cumul avec le RSA)
    'foy'
    '''
    P = _P.ir.credits_impot.ppe

    eliv, elic, eli1, eli2, eli3 = ppe_elig_i[VOUS], ppe_elig_i[CONJ], ppe_elig_i[PAC1], ppe_elig_i[PAC2], ppe_elig_i[PAC3], 
    basevi, baseci = ppe_rev[VOUS], ppe_rev[CONJ]
    basev, basec, base1, base2, base3  = ppe_base[VOUS], ppe_base[CONJ], ppe_base[PAC1], ppe_base[PAC2], ppe_base[PAC1]
    coef_tpv, coef_tpc, coef_tp1, coef_tp2, coef_tp3  = ppe_coef_tp[VOUS], ppe_coef_tp[CONJ], ppe_coef_tp[PAC1], ppe_coef_tp[PAC2], ppe_coef_tp[PAC1]
    
    nb_pac_ppe = max_(0, nb_pac - eli1 - eli2 -eli3 )
        
    ligne2 = marpac & xor_(basevi >= P.seuil1, baseci >= P.seuil1)
    ligne3 = (celdiv | veuf) & caseT & not_(veuf & caseT & caseL)
    ligne1 = not_(ligne2) & not_(ligne3)
    
    base_monact = ligne2*(eliv*basev + elic*basec)
    base_monacti = ligne2*(eliv*basevi + elic*baseci)

    def ppe_bar1(base):
        cond1 = ligne1 | ligne3
        cond2 = ligne2
        return 1/ppe_coef*((cond1 & (base <= P.seuil2))*(base)*P.taux1 +
                           (cond1 & (base> P.seuil2) & (base <= P.seuil3))*(P.seuil3 - base)*P.taux2 +
                           (cond2 & (base <= P.seuil2))*(base*P.taux1 ) +
                           (cond2 & (base >  P.seuil2) & (base <= P.seuil3))*((P.seuil3 - base)*P.taux2) +
                           (cond2 & (base >  P.seuil4) & (base <= P.seuil5))*(P.seuil5 - base)*P.taux3)

    def ppe_bar2(base):
        return 1/ppe_coef*((base <= P.seuil2)*(base)*P.taux1 +
                           ((base> P.seuil2) & (base <= P.seuil3))*(P.seuil3 - base1)*P.taux2 )

    # calcul des primes individuelles.
    ppev = eliv*ppe_bar1(basev)
    ppec = elic*ppe_bar1(basec)
    ppe1 = eli1*ppe_bar2(base1)
    ppe2 = eli2*ppe_bar2(base2)
    ppe3 = eli3*ppe_bar2(base3)
    
    ppe_monact_vous = (eliv & ligne2 & (basevi>=P.seuil1) & (basev <= P.seuil4))*P.monact
    ppe_monact_conj = (elic & ligne2 & (baseci>=P.seuil1) & (basec <= P.seuil4))*P.monact
    
    maj_pac = ppe_elig*(eliv|elic)*(
        (ligne1 & marpac & ((ppev+ppec)!=0) & (min_(basev,basec)<= P.seuil3))*P.pac*(nb_pac_ppe + nbH*0.5) +
        (ligne1 & (celdiv | veuf) & eliv & (basev<=P.seuil3))*P.pac*(nb_pac_ppe + nbH*0.5) +
        (ligne2 & (base_monacti >= P.seuil1) & (base_monact <= P.seuil3))*P.pac*(nb_pac_ppe + nbH*0.5) +
        (ligne2 & (base_monact > P.seuil3) & (base_monact <= P.seuil5))*P.pac*((nb_pac_ppe!=0) + 0.5*((nb_pac_ppe==0) & (nbH!=0))) +
        (ligne3 & (basevi >=P.seuil1) & (basev <= P.seuil3))*((min_(nb_pac_ppe,1)*2*P.pac + max_(nb_pac_ppe-1,0)*P.pac) + (nb_pac_ppe==0)*(min_(nbH,2)*P.pac + max_(nbH-2,0)*P.pac*0.5)) +
        (ligne3 & (basev  > P.seuil3) & (basev <= P.seuil5))*P.pac*((nb_pac_ppe!=0)*2 +((nb_pac_ppe==0) & (nbH!=0))))

    def coef(coef_tp):
        return (coef_tp <=0.5)*coef_tp*1.45 + (coef_tp > 0.5)*(0.55*coef_tp + 0.45)
    
    ppe_vous = ppe_elig*(ppev*coef(coef_tpv) + ppe_monact_vous)
    ppe_conj = ppe_elig*(ppec*coef(coef_tpc) + ppe_monact_conj)
    ppe_pac1 = ppe_elig*(ppe1*coef(coef_tp1))
    ppe_pac2 = ppe_elig*(ppe2*coef(coef_tp2))
    ppe_pac3 = ppe_elig*(ppe3*coef(coef_tp3))
    
    ppe_tot = ppe_vous + ppe_conj + ppe_pac1 + ppe_pac2 + ppe_pac3 +  maj_pac
    ppe_tot = (ppe_tot!=0)*max_(P.versmin, ppe_tot)
    return ppe_tot

def _ppe(ppe_brute, rsa_act, _option = {'rsa_act': [VOUS, CONJ]} ):
    """
    PPE effectivement versé
    """
#   On retranche le RSA activité de la PPE
#   Dans les agrégats officiels de la DGFP, c'est la PPE brute qu'il faut comparer
    ppe = max_(ppe_brute - rsa_act[VOUS] - rsa_act[CONJ],0)
    return ppe 
    <|MERGE_RESOLUTION|>--- conflicted
+++ resolved
@@ -198,9 +198,9 @@
     return f2aa + f2al + f2am + f2an
 
 def _rev_cat_rvcm(marpac, deficit_rcm, f2ch, f2dc, f2ts, f2ca, f2fu, f2go, f2gr, f2tr, f2da, f2ee, _P):
-    ''' 
+    """
     REVENUS DES VALEURS ET CAPITAUX MOBILIERS 
-    '''
+    """
     P = _P.ir.rvcm
     if _P.datesim.year > 2004: f2gr = 0
 
@@ -421,23 +421,18 @@
     return round(P.taux *(f4bl >= P.seuil)*f4bl)
 
 def _teicaa(f5qm, f5rm, _P):
-<<<<<<< HEAD
+
     """
     Taxe exceptionelle sur l'indemnité compensatrice des agents d'assurance
     """
-=======
-    '''
-    Taxe exceptionnelle sur l'indemnité compensatrice des agents d'assurance
-    '''
->>>>>>> 92d0019c
     bareme = _P.ir.teicaa
     return bareme.calc(f5qm) + bareme.calc(f5rm)
 
 def _plus_values(f3vg, f3vh, f3vl, f3vm, f3vi, f3vf, f3vd, rpns_pvce, _P):
     """
     Taxation des plus value
-    """
-        
+    TODO: f3vt
+    """
     P = _P.ir.plus_values
         # revenus taxés à un taux proportionnel
     rdp = max_(0,f3vg - f3vh) + f3vl + rpns_pvce + f3vm + f3vi + f3vf
