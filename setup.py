--- conflicted
+++ resolved
@@ -7,11 +7,7 @@
 
 setup(
     name = 'OpenFisca-Core',
-<<<<<<< HEAD
-    version = '4.3.6',
-=======
     version = '4.3.5',
->>>>>>> e70d3c9b
     author = 'OpenFisca Team',
     author_email = 'contact@openfisca.fr',
     classifiers = [
