--- conflicted
+++ resolved
@@ -240,24 +240,7 @@
     return res
 
 
-<<<<<<< HEAD
-def age_aine(ages, smic55, ag1, ag2):
-    '''
-    Renvoie un vecteur avec l'âge de l'ainé (au sens des allocations
-    familiales) de chaque famille
-    '''
-    ageaine = -9999
-    for key, age in ages.iteritems():
-        ispacaf = (ag1 <= age) & (age <= ag2) & not_(smic55[key])
-        isaine = ispacaf & (age > ageaine)
-        ageaine = isaine * age + not_(isaine) * ageaine
-    return ageaine
-
-
 def age_en_mois_benjamin(ages_en_mois):
-=======
-def age_en_mois_benjamin(agems):
->>>>>>> 6a87fecf
     '''
     Renvoie un vecteur (une entree pour chaque famille) avec l'age du benjamin.  # TODO check age_en_mois > 0
     '''
