--- conflicted
+++ resolved
@@ -1021,7 +1021,7 @@
     CF ligne 1: http://bofip.impots.gouv.fr/bofip/3913-PGP.html
     '''
     P = _P.ir.credits_impot.ppe
-    seuil = (veuf | celdiv) * (P.eligi1 + 2 * max_(nbptr - 1, 0) * P.eligi3 ) \
+    seuil = (veuf | celdiv) * (P.eligi1 + 2 * max_(nbptr - 1, 0) * P.eligi3) \
             + marpac * (P.eligi2 + 2 * max_(nbptr - 2, 0) * P.eligi3)
     out = (rfr * ppe_coef) <= seuil
     return out
@@ -1075,7 +1075,7 @@
     coef_tpv, coef_tpc, coef_tp1, coef_tp2, coef_tp3 = ppe_coef_tp[VOUS], ppe_coef_tp[CONJ], ppe_coef_tp[PAC1], ppe_coef_tp[PAC2], ppe_coef_tp[PAC1]
 
     nb_pac_ppe = max_(0, nb_pac - eli1 - eli2 - eli3)
-    
+
     ligne2 = marpac & xor_(basevi >= P.seuil1, baseci >= P.seuil1)
     ligne3 = (celdiv | veuf) & caseT & not_(veuf & caseT & caseL)
     ligne1 = not_(ligne2) & not_(ligne3)
@@ -1091,30 +1091,27 @@
 #                           (cond2 & (base <= P.seuil2)) * (base * P.taux1) +
 #                           (cond2 & (base > P.seuil2) & (base <= P.seuil3)) * ((P.seuil3 - base) * P.taux2) +
 #                           (cond2 & (base > P.seuil4) & (base <= P.seuil5)) * (P.seuil5 - base) * P.taux3)
-        return (1 / ppe_coef)* (((base <= P.seuil2)) * (base) * P.taux1 +
+        return (1 / ppe_coef) * (((base <= P.seuil2)) * (base) * P.taux1 +
                            ((base > P.seuil2) & (base <= P.seuil3)) * (P.seuil3 - base) * P.taux2 +
-                           ligne2 * ((base > P.seuil4) & (base <= P.seuil5)) * (P.seuil5 - base) * P.taux3 )
+                           ligne2 * ((base > P.seuil4) & (base <= P.seuil5)) * (P.seuil5 - base) * P.taux3)
 
 
     def ppe_bar2(base):
         return (1 / ppe_coef) * ((base <= P.seuil2) * (base) * P.taux1 +
                            ((base > P.seuil2) & (base <= P.seuil3)) * (P.seuil3 - base1) * P.taux2)
 
-<<<<<<< HEAD
     # calcul des primes individuelles.
-=======
-    # calcul des primes individuelles.     
->>>>>>> 21cb3022
+
     ppev = eliv * ppe_bar1(basev)
     ppec = elic * ppe_bar1(basec)
     ppe1 = eli1 * ppe_bar2(base1)
     ppe2 = eli2 * ppe_bar2(base2)
     ppe3 = eli3 * ppe_bar2(base3)
-    
+
     # Primes de monoactivité
     ppe_monact_vous = (eliv & ligne2 & (basevi >= P.seuil1) & (basev <= P.seuil4)) * P.monact
     ppe_monact_conj = (elic & ligne2 & (baseci >= P.seuil1) & (basec <= P.seuil4)) * P.monact
-    
+
     # Primes pour enfants à charge
     maj_pac = ppe_elig * (eliv | elic) * (
         (ligne1 & marpac & ((ppev + ppec) != 0) & (min_(basev, basec) <= P.seuil3)) * P.pac * (nb_pac_ppe + nbH * 0.5) +
@@ -1123,19 +1120,10 @@
         (ligne2 & (base_monact > P.seuil3) & (base_monact <= P.seuil5)) * P.pac * ((nb_pac_ppe != 0) + 0.5 * ((nb_pac_ppe == 0) & (nbH != 0))) +
         (ligne3 & (basevi >= P.seuil1) & (basev <= P.seuil3)) * ((min_(nb_pac_ppe, 1) * 2 * P.pac + max_(nb_pac_ppe - 1, 0) * P.pac) + (nb_pac_ppe == 0) * (min_(nbH, 2) * P.pac + max_(nbH - 2, 0) * P.pac * 0.5)) +
         (ligne3 & (basev > P.seuil3) & (basev <= P.seuil5)) * P.pac * ((nb_pac_ppe != 0) * 2 + ((nb_pac_ppe == 0) & (nbH != 0))))
-<<<<<<< HEAD
-
-    plaf_ppe = P.seuil3 * ((celdiv | veuf) & (nb_pac_ppe == 0) | marpac & (ppev > P.seuil1) & (ppec > P.seuil1)) + P.seuil4 * (marpac & ((ppev > P.seuil1) | (ppec > P.seuil1)) | ligne3)
 
     def coef(coef_tp):
         return (coef_tp <= 0.5) * coef_tp * 1.45 + (coef_tp > 0.5) * (0.55 * coef_tp + 0.45)
 
-=======
-
-    def coef(coef_tp):
-        return (coef_tp <= 0.5) * coef_tp * 1.45 + (coef_tp > 0.5) * (0.55 * coef_tp + 0.45)
-    
->>>>>>> 21cb3022
     ppe_vous = ppe_elig * (ppev * coef(coef_tpv) + ppe_monact_vous)
     ppe_conj = ppe_elig * (ppec * coef(coef_tpc) + ppe_monact_conj)
     ppe_pac1 = ppe_elig * (ppe1 * coef(coef_tp1))
@@ -1143,16 +1131,12 @@
     ppe_pac3 = ppe_elig * (ppe3 * coef(coef_tp3))
 
     ppe_tot = ppe_vous + ppe_conj + ppe_pac1 + ppe_pac2 + ppe_pac3 + maj_pac
-<<<<<<< HEAD
+
     ppe_tot = (ppe_tot != 0) * max_(P.versmin, ppe_tot)
-    ppe_tot = ppe_tot * (ppe_tot <= plaf_ppe)
-
-=======
-    ppe_tot = (ppe_tot != 0) * max_(P.versmin, ppe_tot) 
-    #from pandas import DataFrame
-    #decompo = {0: ppev, 1 :ppe_vous, 2: ppec,3: ppe_conj, 4: maj_pac, 5 : ppe_monact_vous, 6: ppe_monact_conj, 8: basev, 81 : basevi, 9: basec, 91 : baseci, 10:ppe_tot}
-    #print DataFrame(decompo).to_string()
->>>>>>> 21cb3022
+    # from pandas import DataFrame
+    # decompo = {0: ppev, 1 :ppe_vous, 2: ppec,3: ppe_conj, 4: maj_pac, 5 : ppe_monact_vous, 6: ppe_monact_conj, 8: basev, 81 : basevi, 9: basec, 91 : baseci, 10:ppe_tot}
+    # print DataFrame(decompo).to_string()
+
     return ppe_tot
 
 def _ppe(ppe_brute, rsa_act):
