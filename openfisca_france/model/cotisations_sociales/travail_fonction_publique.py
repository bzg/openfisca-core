--- conflicted
+++ resolved
@@ -30,13 +30,8 @@
 from numpy import maximum as max_, minimum as min_, zeros
 
 from ..base import *  # noqa
-<<<<<<< HEAD
-
 
 from . import apply_bareme_for_relevant_type_sal
-=======
-from .base import apply_bareme_for_relevant_type_sal
->>>>>>> 13ffd1a9
 
 
 @reference_formula
@@ -233,29 +228,18 @@
 
     def function(self, simulation, period):
         period = period.start.period(u'month').offset('first-of')
-<<<<<<< HEAD
         salaire_de_base = simulation.calculate('salaire_de_base', period)  # proxy for traitement indiciaire brut
-=======
-        salbrut = simulation.calculate('salbrut', period)
->>>>>>> 13ffd1a9
         type_sal = simulation.calculate('type_sal', period)
         zone_apl_individu = simulation.calculate('zone_apl_individu', period)
         _P = simulation.legislation_at(period.start)
 
-<<<<<<< HEAD
         zone_apl = zone_apl_individu  # TODO: ces zones ne correpondent pas aux zones APL
-=======
-        zone_apl = zone_apl_individu
->>>>>>> 13ffd1a9
         P = _P.fonc.indem_resid
         min_zone_1, min_zone_2, min_zone_3 = P.min * P.taux.zone1, P.min * P.taux.zone2, P.min * P.taux.zone3
         taux = P.taux.zone1 * (zone_apl == 1) + P.taux.zone2 * (zone_apl == 2) + P.taux.zone3 * (zone_apl == 3)
         plancher = min_zone_1 * (zone_apl == 1) + min_zone_2 * (zone_apl == 2) + min_zone_3 * (zone_apl == 3)
-<<<<<<< HEAD
+
         return period, max_(plancher, taux * salaire_de_base) * (type_sal >= 2)
-=======
-        return period, max_(plancher, taux * salbrut) * (type_sal >= 2)
->>>>>>> 13ffd1a9
 
 
 @reference_formula
@@ -335,24 +319,15 @@
     def function(self, simulation, period):
         period = period.start.period(u'month').offset('first-of')
         type_sal = simulation.calculate('type_sal', period)
-<<<<<<< HEAD
+
         salaire_de_base = simulation.calculate('salaire_de_base', period)
-=======
-        salbrut = simulation.calculate('salbrut', period)
->>>>>>> 13ffd1a9
-
         public = (
             (type_sal == CAT['public_titulaire_etat'])
             + (type_sal == CAT['public_titulaire_territoriale'])
             + (type_sal == CAT['public_titulaire_hospitaliere'])
             )
-<<<<<<< HEAD
         traitement_indiciare_brut = salaire_de_base * public
         return period, TAUX_DE_PRIME * traitement_indiciare_brut
-=======
-        tib = salbrut * public
-        return period, TAUX_DE_PRIME * tib
->>>>>>> 13ffd1a9
 
 
 @reference_formula
@@ -413,10 +388,6 @@
         bareme_rafp = _P.cotsoc.cotisations_employeur.public_titulaire_etat['rafp']
         rafp_employeur = eligibles * bareme_rafp.calc(assiette)
         return period, - rafp_employeur
-<<<<<<< HEAD
-        return output_period.start.offset('first-of', 'month').period('month')
-=======
->>>>>>> 13ffd1a9
 
 
 @reference_formula
