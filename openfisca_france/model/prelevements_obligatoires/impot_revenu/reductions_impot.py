# -*- coding: utf-8 -*-

from __future__ import division

import logging

from numpy import minimum as min_, maximum as max_, logical_not as not_, around

from ...base import *  # noqa analysis:ignore


log = logging.getLogger(__name__)


class reductions(DatedVariable):
    column = FloatCol(default = 0)
    entity_class = FoyersFiscaux
    label = u"reductions"

    @dated_function(start = date(2002, 1, 1), stop = date(2002, 12, 31))
    def function_20020101_20021231(self, simulation, period):
        '''
        Renvoie la somme des réductions d'impôt à intégrer pour l'année 2002
        '''
        period = period.this_year
        adhcga = simulation.calculate('adhcga', period)
        assvie = simulation.calculate('assvie', period)
        cappme = simulation.calculate('cappme', period)
        cotsyn = simulation.calculate('cotsyn', period)
        dfppce = simulation.calculate('dfppce', period)
        daepad = simulation.calculate('daepad', period)
        doment = simulation.calculate('doment', period)
        domlog = simulation.calculate('domlog', period)
        donapd = simulation.calculate('donapd', period)
        ecpess = simulation.calculate('ecpess', period)
        garext = simulation.calculate('garext', period)
        intemp = simulation.calculate('intemp', period)
        invfor = simulation.calculate('invfor', period)
        invrev = simulation.calculate('invrev', period)
        ip_net = simulation.calculate('ip_net', period)
        prcomp = simulation.calculate('prcomp', period)
        rsceha = simulation.calculate('rsceha', period)
        saldom = simulation.calculate('saldom', period)
        spfcpi = simulation.calculate('spfcpi', period)

        total_reductions = (adhcga + assvie + cappme + cotsyn + dfppce + daepad + doment + domlog + donapd + ecpess +
                garext + intemp + invfor + invrev + prcomp + rsceha + saldom + spfcpi)
        return period, min_(ip_net, total_reductions)

    @dated_function(start = date(2003, 1, 1), stop = date(2004, 12, 31))
    def function_20030101_20041231(self, simulation, period):
        '''
        Renvoie la somme des réductions d'impôt à intégrer pour l'année 2003 et 2004
        '''
        period = period.this_year
        adhcga = simulation.calculate('adhcga', period)
        assvie = simulation.calculate('assvie', period)
        cappme = simulation.calculate('cappme', period)
        cotsyn = simulation.calculate('cotsyn', period)
        dfppce = simulation.calculate('dfppce', period)
        daepad = simulation.calculate('daepad', period)
        doment = simulation.calculate('doment', period)
        domlog = simulation.calculate('domlog', period)
        donapd = simulation.calculate('donapd', period)
        ecpess = simulation.calculate('ecpess', period)
        garext = simulation.calculate('garext', period)
        intemp = simulation.calculate('intemp', period)
        invfor = simulation.calculate('invfor', period)
        invrev = simulation.calculate('invrev', period)
        ip_net = simulation.calculate('ip_net', period)
        prcomp = simulation.calculate('prcomp', period)
        repsoc = simulation.calculate('repsoc', period)
        rsceha = simulation.calculate('rsceha', period)
        saldom = simulation.calculate('saldom', period)
        spfcpi = simulation.calculate('spfcpi', period)

        total_reductions = (adhcga + assvie + cappme + cotsyn + dfppce + daepad + doment + domlog + donapd + ecpess +
                garext + intemp + invfor + invrev + prcomp + repsoc + rsceha + saldom + spfcpi)
        return period, min_(ip_net, total_reductions)

    @dated_function(start = date(2005, 1, 1), stop = date(2005, 12, 31))
    def function_20050101_20051231(self, simulation, period):
        '''
        Renvoie la somme des réductions d'impôt à intégrer pour l'année 2005
        '''
        period = period.this_year
        adhcga = simulation.calculate('adhcga', period)
        cappme = simulation.calculate('cappme', period)
        cotsyn = simulation.calculate('cotsyn', period)
        daepad = simulation.calculate('daepad', period)
        dfppce = simulation.calculate('dfppce', period)
        doment = simulation.calculate('doment', period)
        domlog = simulation.calculate('domlog', period)
        donapd = simulation.calculate('donapd', period)
        ecpess = simulation.calculate('ecpess', period)
        intagr = simulation.calculate('intagr', period)
        intcon = simulation.calculate('intcon', period)
        invfor = simulation.calculate('invfor', period)
        invlst = simulation.calculate('invlst', period)
        ip_net = simulation.calculate('ip_net', period)
        prcomp = simulation.calculate('prcomp', period)
        repsoc = simulation.calculate('repsoc', period)
        rsceha = simulation.calculate('rsceha', period)
        saldom = simulation.calculate('saldom', period)
        spfcpi = simulation.calculate('spfcpi', period)

        total_reductions = (adhcga + cappme + cotsyn + daepad + dfppce + doment + domlog + donapd + ecpess + intagr +
                intcon + invfor + invlst + prcomp + repsoc + rsceha + saldom + spfcpi)
        return period, min_(ip_net, total_reductions)

    @dated_function(start = date(2006, 1, 1), stop = date(2006, 12, 31))
    def function_20060101_20061231(self, simulation, period):
        '''
        Renvoie la somme des réductions d'impôt à intégrer pour l'année 2006
        '''
        period = period.this_year
        adhcga = simulation.calculate('adhcga', period)
        cappme = simulation.calculate('cappme', period)
        cotsyn = simulation.calculate('cotsyn', period)
        creaen = simulation.calculate('creaen', period)
        daepad = simulation.calculate('daepad', period)
        deffor = simulation.calculate('deffor', period)
        dfppce = simulation.calculate('dfppce', period)
        doment = simulation.calculate('doment', period)
        domlog = simulation.calculate('domlog', period)
        donapd = simulation.calculate('donapd', period)
        ecpess = simulation.calculate('ecpess', period)
        intagr = simulation.calculate('intagr', period)
        invfor = simulation.calculate('invfor', period)
        invlst = simulation.calculate('invlst', period)
        ip_net = simulation.calculate('ip_net', period)
        prcomp = simulation.calculate('prcomp', period)
        repsoc = simulation.calculate('repsoc', period)
        rsceha = simulation.calculate('rsceha', period)
        saldom = simulation.calculate('saldom', period)
        sofica = simulation.calculate('sofica', period)
        spfcpi = simulation.calculate('spfcpi', period)

        total_reductions = (adhcga + cappme + cotsyn + creaen + daepad + deffor + dfppce + doment + domlog + donapd +
        ecpess + intagr + invfor + invlst + prcomp + repsoc + rsceha + saldom + sofica + spfcpi)
        return period, min_(ip_net, total_reductions)

    @dated_function(start = date(2007, 1, 1), stop = date(2007, 12, 31))
    def function_20070101_20071231(self, simulation, period):
        '''
        Renvoie la somme des réductions d'impôt à intégrer pour l'année 2007
        '''
        period = period.this_year
        adhcga = simulation.calculate('adhcga', period)
        cappme = simulation.calculate('cappme', period)
        cotsyn = simulation.calculate('cotsyn', period)
        creaen = simulation.calculate('creaen', period)
        daepad = simulation.calculate('daepad', period)
        deffor = simulation.calculate('deffor', period)
        dfppce = simulation.calculate('dfppce', period)
        doment = simulation.calculate('doment', period)
        domlog = simulation.calculate('domlog', period)
        donapd = simulation.calculate('donapd', period)
        ecpess = simulation.calculate('ecpess', period)
        intagr = simulation.calculate('intagr', period)
        invfor = simulation.calculate('invfor', period)
        invlst = simulation.calculate('invlst', period)
        ip_net = simulation.calculate('ip_net', period)
        prcomp = simulation.calculate('prcomp', period)
        repsoc = simulation.calculate('repsoc', period)
        rsceha = simulation.calculate('rsceha', period)
        saldom = simulation.calculate('saldom', period)
        sofica = simulation.calculate('sofica', period)
        spfcpi = simulation.calculate('spfcpi', period)

        total_reductions = (adhcga + cappme + cotsyn + creaen + daepad + deffor + dfppce + doment + domlog + donapd +
        ecpess + intagr + invfor + invlst + prcomp + repsoc + rsceha + saldom + sofica + spfcpi)

        return period, min_(ip_net, total_reductions)

    @dated_function(start = date(2008, 1, 1), stop = date(2008, 12, 31))
    def function_20080101_20081231(self, simulation, period):
        '''
        Renvoie la somme des réductions d'impôt à intégrer pour l'année 2008
        '''
        period = period.this_year
        adhcga = simulation.calculate('adhcga', period)
        cappme = simulation.calculate('cappme', period)
        cotsyn = simulation.calculate('cotsyn', period)
        creaen = simulation.calculate('creaen', period)
        daepad = simulation.calculate('daepad', period)
        deffor = simulation.calculate('deffor', period)
        dfppce = simulation.calculate('dfppce', period)
        doment = simulation.calculate('doment', period)
        domlog = simulation.calculate('domlog', period)
        donapd = simulation.calculate('donapd', period)
        ecpess = simulation.calculate('ecpess', period)
        intagr = simulation.calculate('intagr', period)
        invfor = simulation.calculate('invfor', period)
        invlst = simulation.calculate('invlst', period)
        ip_net = simulation.calculate('ip_net', period)
        mohist = simulation.calculate('mohist', period)
        prcomp = simulation.calculate('prcomp', period)
        repsoc = simulation.calculate('repsoc', period)
        rsceha = simulation.calculate('rsceha', period)
        saldom = simulation.calculate('saldom', period)
        sofica = simulation.calculate('sofica', period)
        spfcpi = simulation.calculate('spfcpi', period)

        total_reductions = (adhcga + cappme + cotsyn + creaen + daepad + deffor + dfppce + doment + domlog + donapd +
        ecpess + intagr + invfor + invlst + mohist + prcomp + repsoc + rsceha + saldom + sofica + spfcpi)
        return period, min_(ip_net, total_reductions)

    @dated_function(start = date(2009, 1, 1), stop = date(2009, 12, 31))
    def function_20090101_20091231(self, simulation, period):
        '''
        Renvoie la somme des réductions d'impôt à intégrer pour l'année 2009
        '''
        period = period.this_year
        adhcga = simulation.calculate('adhcga', period)
        cappme = simulation.calculate('cappme', period)
        cotsyn = simulation.calculate('cotsyn', period)
        creaen = simulation.calculate('creaen', period)
        daepad = simulation.calculate('daepad', period)
        deffor = simulation.calculate('deffor', period)
        dfppce = simulation.calculate('dfppce', period)
        doment = simulation.calculate('doment', period)
        domlog = simulation.calculate('domlog', period)
        domsoc = simulation.calculate('domsoc', period)
        donapd = simulation.calculate('donapd', period)
        ecodev = simulation.calculate('ecodev', period)
        ecpess = simulation.calculate('ecpess', period)
        intagr = simulation.calculate('intagr', period)
        invfor = simulation.calculate('invfor', period)
        invlst = simulation.calculate('invlst', period)
        ip_net = simulation.calculate('ip_net', period)
        locmeu = simulation.calculate('locmeu', period)
        mohist = simulation.calculate('mohist', period)
        prcomp = simulation.calculate('prcomp', period)
        repsoc = simulation.calculate('repsoc', period)
        resimm = simulation.calculate('resimm', period)
        rsceha = simulation.calculate('rsceha', period)
        saldom = simulation.calculate('saldom', period)
        scelli = simulation.calculate('scelli', period)
        sofica = simulation.calculate('sofica', period)
        sofipe = simulation.calculate('sofipe', period)
        spfcpi = simulation.calculate('spfcpi', period)

        total_reductions = (adhcga + cappme + cotsyn + creaen + daepad + deffor + dfppce + doment + domlog + domsoc +
        donapd + ecodev + ecpess + intagr + invfor + invlst + locmeu + mohist + prcomp + repsoc + resimm + rsceha +
        saldom + scelli + sofica + sofipe + spfcpi)
        return period, min_(ip_net, total_reductions)

    @dated_function(start = date(2010, 1, 1), stop = date(2010, 12, 31))
    def function_20100101_20101231(self, simulation, period):  # TODO: check (sees checked) and report in Niches.xls
        '''
        Renvoie la somme des réductions d'impôt à intégrer pour l'année 2010
        '''
        period = period.this_year
        adhcga = simulation.calculate('adhcga', period)
        cappme = simulation.calculate('cappme', period)
        cotsyn = simulation.calculate('cotsyn', period)
        creaen = simulation.calculate('creaen', period)
        daepad = simulation.calculate('daepad', period)
        deffor = simulation.calculate('deffor', period)
        dfppce = simulation.calculate('dfppce', period)
        doment = simulation.calculate('doment', period)
        domlog = simulation.calculate('domlog', period)
        domsoc = simulation.calculate('domsoc', period)
        donapd = simulation.calculate('donapd', period)
        ecpess = simulation.calculate('ecpess', period)
        intagr = simulation.calculate('intagr', period)
        invfor = simulation.calculate('invfor', period)
        invlst = simulation.calculate('invlst', period)
        ip_net = simulation.calculate('ip_net', period)
        locmeu = simulation.calculate('locmeu', period)
        mohist = simulation.calculate('mohist', period)
        patnat = simulation.calculate('patnat', period)
        prcomp = simulation.calculate('prcomp', period)
        repsoc = simulation.calculate('repsoc', period)
        resimm = simulation.calculate('resimm', period)
        rsceha = simulation.calculate('rsceha', period)
        saldom = simulation.calculate('saldom', period)
        scelli = simulation.calculate('scelli', period)
        sofica = simulation.calculate('sofica', period)
        sofipe = simulation.calculate('sofipe', period)
        spfcpi = simulation.calculate('spfcpi', period)

        total_reductions = (adhcga + cappme + cotsyn + creaen + daepad + deffor + dfppce + doment + domlog + domsoc +
        donapd + ecpess + intagr + invfor + invlst + locmeu + mohist + patnat + prcomp + repsoc + resimm + rsceha +
        saldom + scelli + sofica + sofipe + spfcpi)  # TODO: check (sees checked) and report in Niches.xls
        return period, min_(ip_net, total_reductions)

    @dated_function(start = date(2011, 1, 1), stop = date(2011, 12, 31))
    def function_20110101_20111231(self, simulation, period):
        '''
        Renvoie la somme des réductions d'impôt à intégrer pour l'année 2011
        '''
        period = period.this_year
        adhcga = simulation.calculate('adhcga', period)
        cappme = simulation.calculate('cappme', period)
        cotsyn = simulation.calculate('cotsyn', period)
        creaen = simulation.calculate('creaen', period)
        daepad = simulation.calculate('daepad', period)
        deffor = simulation.calculate('deffor', period)
        dfppce = simulation.calculate('dfppce', period)
        doment = simulation.calculate('doment', period)
        domlog = simulation.calculate('domlog', period)
        domsoc = simulation.calculate('domsoc', period)
        donapd = simulation.calculate('donapd', period)
        ecpess = simulation.calculate('ecpess', period)
        intagr = simulation.calculate('intagr', period)
        invfor = simulation.calculate('invfor', period)
        invlst = simulation.calculate('invlst', period)
        ip_net = simulation.calculate('ip_net', period)
        locmeu = simulation.calculate('locmeu', period)
        mohist = simulation.calculate('mohist', period)
        patnat = simulation.calculate('patnat', period)
        prcomp = simulation.calculate('prcomp', period)
        repsoc = simulation.calculate('repsoc', period)
        resimm = simulation.calculate('resimm', period)
        rsceha = simulation.calculate('rsceha', period)
        saldom = simulation.calculate('saldom', period)
        scelli = simulation.calculate('scelli', period)
        sofica = simulation.calculate('sofica', period)
        sofipe = simulation.calculate('sofipe', period)
        spfcpi = simulation.calculate('spfcpi', period)

        total_reductions = (adhcga + cappme + cotsyn + creaen + daepad + deffor + dfppce + doment + domlog + domsoc +
        donapd + ecpess + intagr + invfor + invlst + locmeu + mohist + patnat + prcomp + repsoc + resimm + rsceha +
        saldom + scelli + sofica + sofipe + spfcpi)
        return period, min_(ip_net, total_reductions)

    @dated_function(start = date(2012, 1, 1), stop = date(2012, 12, 31))
    def function_20120101_20121231(self, simulation, period):
        '''
        Renvoie la somme des réductions d'impôt à intégrer pour l'année 2012
        '''
        period = period.this_year
        adhcga = simulation.calculate('adhcga', period)
        cappme = simulation.calculate('cappme', period)
        creaen = simulation.calculate('creaen', period)
        daepad = simulation.calculate('daepad', period)
        deffor = simulation.calculate('deffor', period)
        dfppce = simulation.calculate('dfppce', period)
        doment = simulation.calculate('doment', period)
        domlog = simulation.calculate('domlog', period)
        domsoc = simulation.calculate('domsoc', period)
        donapd = simulation.calculate('donapd', period)
        ecpess = simulation.calculate('ecpess', period)
        intagr = simulation.calculate('intagr', period)
        invfor = simulation.calculate('invfor', period)
        invlst = simulation.calculate('invlst', period)
        ip_net = simulation.calculate('ip_net', period)
        locmeu = simulation.calculate('locmeu', period)
        mohist = simulation.calculate('mohist', period)
        patnat = simulation.calculate('patnat', period)
        prcomp = simulation.calculate('prcomp', period)
        repsoc = simulation.calculate('repsoc', period)
        resimm = simulation.calculate('resimm', period)
        rsceha = simulation.calculate('rsceha', period)
        saldom = simulation.calculate('saldom', period)
        scelli = simulation.calculate('scelli', period)
        sofica = simulation.calculate('sofica', period)
        spfcpi = simulation.calculate('spfcpi', period)

        total_reductions = (adhcga + cappme + creaen + daepad + deffor + dfppce + doment + domlog + domsoc +
        donapd + ecpess + intagr + invfor + invlst + locmeu + mohist + patnat + prcomp + repsoc + resimm + rsceha +
        saldom + scelli + sofica + spfcpi)
        return period, min_(ip_net, total_reductions)

    @dated_function(start = date(2013, 1, 1), stop = date(2013, 12, 31))
    def function_20130101_20131231(self, simulation, period):
        '''
        Renvoie la somme des réductions d'impôt à intégrer pour l'année 2013
        '''
        period = period.this_year
        accult = simulation.calculate('accult', period)
        adhcga = simulation.calculate('adhcga', period)
        cappme = simulation.calculate('cappme', period)
        creaen = simulation.calculate('creaen', period)
        daepad = simulation.calculate('daepad', period)
        deffor = simulation.calculate('deffor', period)
        dfppce = simulation.calculate('dfppce', period)
        doment = simulation.calculate('doment', period)
        domlog = simulation.calculate('domlog', period)
        donapd = simulation.calculate('donapd', period)
        duflot = simulation.calculate('duflot', period)
        ecpess = simulation.calculate('ecpess', period)
        garext = simulation.calculate('garext', period)
        intagr = simulation.calculate('intagr', period)
        invfor = simulation.calculate('invfor', period)
        invlst = simulation.calculate('invlst', period)
        ip_net = simulation.calculate('ip_net', period)
        locmeu = simulation.calculate('locmeu', period)
        mecena = simulation.calculate('mecena', period)
        mohist = simulation.calculate('mohist', period)
        patnat = simulation.calculate('patnat', period)
        prcomp = simulation.calculate('prcomp', period)
        reduction_impot_exceptionnelle = simulation.calculate('reduction_impot_exceptionnelle', period)
        repsoc = simulation.calculate('repsoc', period)
        resimm = simulation.calculate('resimm', period)
        rsceha = simulation.calculate('rsceha', period)
        saldom = simulation.calculate('saldom', period)
        scelli = simulation.calculate('scelli', period)
        sofica = simulation.calculate('sofica', period)
        spfcpi = simulation.calculate('spfcpi', period)

        total_reductions = (accult + adhcga + cappme + creaen + daepad + deffor + dfppce + doment + domlog + donapd +
        duflot + ecpess + garext + intagr + invfor + invlst + locmeu + mecena + mohist +
        patnat + prcomp + reduction_impot_exceptionnelle + repsoc + resimm + rsceha + saldom + scelli + sofica +
        spfcpi)
        return period, min_(ip_net, total_reductions)

        # pour tous les dfppce:
        # : note de bas de page
        # TODO: plafonnement pour parti politiques depuis 2012 P.ir.reductions_impots.dfppce.max_niv


class adhcga(Variable):
    column = FloatCol(default = 0)
    entity_class = FoyersFiscaux
    label = u"adhcga"

    def function(self, simulation, period):
        '''
        Frais de comptabilité et d'adhésion à un CGA ou AA
        2002-
        '''
        period = period.this_year
        f7ff = simulation.calculate('f7ff', period)
        f7fg = simulation.calculate('f7fg', period)
        P = simulation.legislation_at(period.start).ir.reductions_impots.adhcga

        return period, min_(f7ff, P.max * f7fg)


class assvie(Variable):
    column = FloatCol(default = 0)
    entity_class = FoyersFiscaux
    label = u"assvie"
    start_date = date(2002, 1, 1)
    stop_date = date(2004, 12, 31)

    def function(self, simulation, period):
        '''
        Assurance-vie (cases GW, GX et GY de la 2042)
        2002-2004
        '''
        period = period.this_year
        nb_pac = simulation.calculate('nb_pac', period)
        f7gw = simulation.calculate('f7gw', period)
        f7gx = simulation.calculate('f7gx', period)
        f7gy = simulation.calculate('f7gy', period)
        P = simulation.legislation_at(period.start).ir.reductions_impots.assvie

        max1 = P.max + nb_pac * P.pac
        return period, P.taux * min_(f7gw + f7gx + f7gy, max1)


class cappme(DatedVariable):
    column = FloatCol(default = 0)
    entity_class = FoyersFiscaux
    label = u"cappme"

    @dated_function(start = date(2002, 1, 1), stop = date(2002, 12, 31))
    def function_20020101_20021231(self, simulation, period):
        '''
        Souscriptions au capital des PME
        2002
        '''
        period = period.this_year
        marpac = simulation.calculate('marpac', period)
        f7cf = simulation.calculate('f7cf', period)
        _P = simulation.legislation_at(period.start)
        P = simulation.legislation_at(period.start).ir.reductions_impots.cappme

        base = f7cf
        seuil = P.seuil * (marpac + 1)
        return period, P.taux * min_(base, seuil)

    @dated_function(start = date(2003, 1, 1), stop = date(2003, 12, 31))
    def function_20030101_20031231(self, simulation, period):
        '''
        Souscriptions au capital des PME
        2003
        '''
        period = period.this_year
        marpac = simulation.calculate('marpac', period)
        f7cf = simulation.calculate('f7cf', period)
        f7cl = simulation.calculate('f7cl', period)
        _P = simulation.legislation_at(period.start)
        P = simulation.legislation_at(period.start).ir.reductions_impots.cappme

        base = f7cf + f7cl
        seuil = P.seuil * (marpac + 1)
        return period, P.taux * min_(base, seuil)

    @dated_function(start = date(2004, 1, 1), stop = date(2004, 12, 31))
    def function_20040101_20041231(self, simulation, period):
        '''
        Souscriptions au capital des PME
        2004
        '''
        period = period.this_year
        marpac = simulation.calculate('marpac', period)
        f7cf = simulation.calculate('f7cf', period)
        f7cl = simulation.calculate('f7cl', period)
        f7cm = simulation.calculate('f7cm', period)
        _P = simulation.legislation_at(period.start)
        P = simulation.legislation_at(period.start).ir.reductions_impots.cappme

        base = f7cf + f7cl + f7cm
        seuil = P.seuil * (marpac + 1)
        return period, P.taux * min_(base, seuil)

    @dated_function(start = date(2005, 1, 1), stop = date(2008, 12, 31))
    def function_20050101_20081231(self, simulation, period):
        '''
        Souscriptions au capital des PME
        2005-2008
        '''
        period = period.this_year
        marpac = simulation.calculate('marpac', period)
        f7cf = simulation.calculate('f7cf', period)
        f7cl = simulation.calculate('f7cl', period)
        f7cm = simulation.calculate('f7cm', period)
        f7cn = simulation.calculate('f7cn', period)
        _P = simulation.legislation_at(period.start)
        P = simulation.legislation_at(period.start).ir.reductions_impots.cappme

        base = f7cf + f7cl + f7cm + f7cn
        seuil = P.seuil * (marpac + 1)
        return period, P.taux * min_(base, seuil)

    @dated_function(start = date(2009, 1, 1), stop = date(2010, 12, 31))
    def function_20090101_20101231(self, simulation, period):
        '''
        Souscriptions au capital des PME
        2009-2010
        '''
        period = period.this_year
        marpac = simulation.calculate('marpac', period)
        f7cf = simulation.calculate('f7cf', period)
        f7cl = simulation.calculate('f7cl', period)
        f7cm = simulation.calculate('f7cm', period)
        f7cn = simulation.calculate('f7cn', period)
        f7cu = simulation.calculate('f7cu', period)
        _P = simulation.legislation_at(period.start)
        P = simulation.legislation_at(period.start).ir.reductions_impots.cappme

        base = f7cf + f7cl + f7cm + f7cn + f7cu
        seuil = P.seuil * (marpac + 1)
        seuil = P.seuil_tpe * (marpac + 1) * (f7cu > 0) + P.seuil * (marpac + 1) * (f7cu <= 0)
        return period, P.taux * min_(base, seuil)

    @dated_function(start = date(2011, 1, 1), stop = date(2011, 12, 31))
    def function_20110101_20111231(self, simulation, period):
        '''
        Souscriptions au capital des PME
        2011
        '''
        period = period.this_year
        marpac = simulation.calculate('marpac', period)
        f7cf = simulation.calculate('f7cf', period)
        f7cl = simulation.calculate('f7cl', period)
        f7cm = simulation.calculate('f7cm', period)
        f7cn = simulation.calculate('f7cn', period)
        f7cq = simulation.calculate('f7cq', period)
        f7cu = simulation.calculate('f7cu', period)
        _P = simulation.legislation_at(period.start)
        P = simulation.legislation_at(period.start).ir.reductions_impots.cappme

        base = f7cl + f7cm + f7cn + f7cq
        seuil = P.seuil_tpe * (marpac + 1) * (f7cu > 0) + P.seuil * (marpac + 1) * (f7cu <= 0)
        max0 = max_(seuil - base, 0)
        return period, max_(P.taux25 * min_(base, seuil), P.taux * min_(max0, f7cf + f7cu))

    @dated_function(start = date(2012, 1, 1), stop = date(2012, 12, 31))
    def function_20120101_20121231(self, simulation, period):
        '''
        Souscriptions au capital des PME
        2012 cf. 2041 GR
        '''
        period = period.this_year
        marpac = simulation.calculate('marpac', period)
        f7cf = simulation.calculate('f7cf', period)
        f7cl = simulation.calculate('f7cl', period)
        f7cm = simulation.calculate('f7cm', period)
        f7cn = simulation.calculate('f7cn', period)
        f7cq = simulation.calculate('f7cq', period)
        f7cu = simulation.calculate('f7cu', period)
        _P = simulation.legislation_at(period.start)
        P = simulation.legislation_at(period.start).ir.reductions_impots.cappme

        #TODO: gérer les changements de situation familiale
        base = f7cl + f7cm + f7cn
        seuil1 = P.seuil * (marpac + 1)
        seuil2 = max_(0, P.seuil_tpe * (marpac + 1) - min_(base, seuil1) - min_(f7cq, seuil1) - min_(f7cu, seuil1))
        seuil3 = min_(P.seuil_tpe * (marpac + 1) - min_(base, seuil1) - min_(f7cq, seuil1), seuil1)
        return period, P.taux25 * min_(base, seuil1) + P.taux * min_(f7cq, seuil1) + P.taux18 * (min_(f7cf, seuil3) +
                mini(f7cu, seuil2, seuil1))

    @dated_function(start = date(2013, 1, 1), stop = date(2013, 12, 31))
    def function_20130101_20131231(self, simulation, period):
        '''
        Souscriptions au capital des PME
        2013
        '''
        period = period.this_year
        marpac = simulation.calculate('marpac', period)
        f7cc = simulation.calculate('f7cc', period)
        f7cf = simulation.calculate('f7cf', period)
        f7cl = simulation.calculate('f7cl', period)
        f7cm = simulation.calculate('f7cm', period)
        f7cn = simulation.calculate('f7cn', period)
        f7cq = simulation.calculate('f7cq', period)
        f7cu = simulation.calculate('f7cu', period)
        _P = simulation.legislation_at(period.start)
        P = simulation.legislation_at(period.start).ir.reductions_impots.cappme

        base = f7cl + f7cm
        seuil1 = P.seuil * (marpac + 1)
        seuil2 = max_(0, P.seuil_tpe * (marpac + 1) - min_(base, seuil1) - min_(f7cn, seuil1) - min_(f7cu, seuil1))
        seuil3 = min_(P.seuil_tpe * (marpac + 1) - min_(base, seuil1) - min_(f7cq, seuil1), seuil1)
        return period, P.taux25 * min_(base, seuil1) + P.taux22 * min_(f7cn, seuil1) + P.taux18 * (min_(f7cf + f7cc, seuil3) +
                min_(f7cu + f7cq, seuil2))


<<<<<<< HEAD
@reference_formula
class cotsyn(SimpleFormulaColumn):
=======
#TODO: vérifier l'existence du "max_"


class cotsyn(Variable):
>>>>>>> ea869ad3
    column = FloatCol(default = 0)
    entity_class = FoyersFiscaux
    label = u"cotsyn"

    def function(self, simulation, period):
        '''
        Cotisations syndicales (2002-20131
        '''
        period = period.this_year
        f7ac_holder = simulation.compute('f7ac', period)
        salaire_imposable_holder = simulation.compute_add('salaire_imposable', period)
        cho_holder = simulation.compute('cho', period)
        rst_holder = simulation.compute('rst', period)
        P = simulation.legislation_at(period.start).ir.reductions_impots.cotsyn

        f7ac = self.filter_role(f7ac_holder, role = VOUS)
        f7ae = self.filter_role(f7ac_holder, role = CONJ)
        f7ag = self.filter_role(f7ac_holder, role = PAC1)

        cho = self.split_by_roles(cho_holder)
        rst = self.split_by_roles(rst_holder)
        salaire_imposable = self.split_by_roles(salaire_imposable_holder)

        tx = P.seuil

        salv, salc, salp = salaire_imposable[VOUS], salaire_imposable[CONJ], salaire_imposable[PAC1]
        chov, choc, chop = cho[VOUS], cho[CONJ], cho[PAC1]
        rstv, rstc, rstp = rst[VOUS], rst[CONJ], rst[PAC1]
        maxv = (salv + chov + rstv) * tx
        maxc = (salc + choc + rstc) * tx
        maxp = (salp + chop + rstp) * tx

        return period, P.taux * (min_(f7ac, maxv) + min_(f7ae, maxc) + min_(f7ag, maxp))


class creaen(DatedVariable):
    column = FloatCol(default = 0)
    entity_class = FoyersFiscaux
    label = u"creaen"

    @dated_function(start = date(2006, 1, 1), stop = date(2008, 12, 31))
    def function_20060101_20081231(self, simulation, period):
        '''
        Aide aux créateurs et repreneurs d'entreprises
        2006-2008
        '''
        period = period.this_year
        f7fy = simulation.calculate('f7fy', period)
        f7gy = simulation.calculate('f7gy', period)
        _P = simulation.legislation_at(period.start)
        P = simulation.legislation_at(period.start).ir.reductions_impots.creaen

        return period, (P.base * f7fy + P.hand * f7gy)

    @dated_function(start = date(2009, 1, 1), stop = date(2009, 12, 31))
    def function_20090101_20091231(self, simulation, period):
        '''
        Aide aux créateurs et repreneurs d'entreprises
        2009
        '''
        period = period.this_year
        f7fy = simulation.calculate('f7fy', period)
        f7gy = simulation.calculate('f7gy', period)
        f7jy = simulation.calculate('f7jy', period)
        f7hy = simulation.calculate('f7hy', period)
        f7ky = simulation.calculate('f7ky', period)
        f7iy = simulation.calculate('f7iy', period)
        _P = simulation.legislation_at(period.start)
        P = simulation.legislation_at(period.start).ir.reductions_impots.creaen

        return period, (P.base * ((f7jy + f7fy) + f7hy / 2) +
                    P.hand * ((f7ky + f7gy) + f7iy / 2))

    @dated_function(start = date(2010, 1, 1), stop = date(2011, 12, 31))
    def function_20100101_20111231(self, simulation, period):
        '''
        Aide aux créateurs et repreneurs d'entreprises
        2010-2011
        '''
        period = period.this_year
        f7fy = simulation.calculate('f7fy', period)
        f7gy = simulation.calculate('f7gy', period)
        f7jy = simulation.calculate('f7jy', period)
        f7hy = simulation.calculate('f7hy', period)
        f7ky = simulation.calculate('f7ky', period)
        f7iy = simulation.calculate('f7iy', period)
        f7ly = simulation.calculate('f7ly', period)
        f7my = simulation.calculate('f7my', period)
        _P = simulation.legislation_at(period.start)
        P = simulation.legislation_at(period.start).ir.reductions_impots.creaen

        return period, (P.base * ((f7jy + f7fy) + (f7hy + f7ly) / 2) +
                    P.hand * ((f7ky + f7gy) + (f7iy + f7my) / 2))

    @dated_function(start = date(2012, 1, 1), stop = date(2014, 12, 31))
    def function_20120101_20141231(self, simulation, period):
        '''
        Aide aux créateurs et repreneurs d'entreprises
        2012-
        '''
        period = period.this_year
        f7ly = simulation.calculate('f7ly', period)
        f7my = simulation.calculate('f7my', period)
        _P = simulation.legislation_at(period.start)
        P = simulation.legislation_at(period.start).ir.reductions_impots.creaen

        return period, (P.base * (f7ly / 2) +
                    P.hand * (f7my / 2))


class deffor(Variable):
    column = FloatCol(default = 0)
    entity_class = FoyersFiscaux
    label = u"deffor"
    start_date = date(2006, 1, 1)

    def function(self, simulation, period):
        '''
        Défense des forêts contre l'incendie
        2006-
        '''
        period = period.this_year
        f7uc = simulation.calculate('f7uc', period)
        P = simulation.legislation_at(period.start).ir.reductions_impots.deffor

        return period, P.taux * min_(f7uc, P.max)


class daepad(Variable):
    column = FloatCol(default = 0)
    entity_class = FoyersFiscaux
    label = u"daepad"

    def function(self, simulation, period):
        '''
        Dépenses d'accueil dans un établissement pour personnes âgées dépendantes
        ?-
        '''
        period = period.this_year
        f7cd = simulation.calculate('f7cd', period)
        f7ce = simulation.calculate('f7ce', period)
        P = simulation.legislation_at(period.start).ir.reductions_impots.daepad

        return period, P.taux * (min_(f7cd, P.max) + min_(f7ce, P.max))


class dfppce(DatedVariable):
    column = FloatCol(default = 0)
    entity_class = FoyersFiscaux
    label = u"dfppce"

    @dated_function(start = date(2002, 1, 1), stop = date(2003, 12, 31))
    def function_20020101_20031231(self, simulation, period):
        '''
        Dons aux autres oeuvres et dons effectués pour le financement des partis
        politiques et des campagnes électorales
        '''
        period = period.this_year
        rbg_int = simulation.calculate('rbg_int', period)
        f7uf = simulation.calculate('f7uf', period)
        _P = simulation.legislation_at(period.start)
        P = simulation.legislation_at(period.start).ir.reductions_impots.dfppce

        base = f7uf
        max1 = P.max * rbg_int
        return period, P.taux * min_(base, max1)

    @dated_function(start = date(2004, 1, 1), stop = date(2004, 12, 31))
    def function_20040101_20041231(self, simulation, period):
        '''
        Dons aux autres oeuvres et dons effectués pour le financement des partis
        politiques et des campagnes électorales
        '''
        period = period.this_year
        rbg_int = simulation.calculate('rbg_int', period)
        f7uf = simulation.calculate('f7uf', period)
        f7xs = simulation.calculate('f7xs', period)
        _P = simulation.legislation_at(period.start)
        P = simulation.legislation_at(period.start).ir.reductions_impots.dfppce

        base = f7uf + f7xs
        max1 = P.max * rbg_int
        return period, P.taux * min_(base, max1)

    @dated_function(start = date(2005, 1, 1), stop = date(2005, 12, 31))
    def function_20050101_20051231(self, simulation, period):
        '''
        Dons aux autres oeuvres et dons effectués pour le financement des partis
        politiques et des campagnes électorales
        '''
        period = period.this_year
        rbg_int = simulation.calculate('rbg_int', period)
        f7uf = simulation.calculate('f7uf', period)
        f7xs = simulation.calculate('f7xs', period)
        f7xt = simulation.calculate('f7xt', period)
        _P = simulation.legislation_at(period.start)
        P = simulation.legislation_at(period.start).ir.reductions_impots.dfppce

        base = f7uf + f7xs + f7xt
        max1 = P.max * rbg_int
        return period, P.taux * min_(base, max1)

    @dated_function(start = date(2006, 1, 1), stop = date(2006, 12, 31))
    def function_20060101_20061231(self, simulation, period):
        '''
        Dons aux autres oeuvres et dons effectués pour le financement des partis
        politiques et des campagnes électorales
        '''
        period = period.this_year
        rbg_int = simulation.calculate('rbg_int', period)
        f7uf = simulation.calculate('f7uf', period)
        f7xs = simulation.calculate('f7xs', period)
        f7xt = simulation.calculate('f7xt', period)
        f7xu = simulation.calculate('f7xu', period)
        _P = simulation.legislation_at(period.start)
        P = simulation.legislation_at(period.start).ir.reductions_impots.dfppce

        base = f7uf + f7xs + f7xt + f7xu
        max1 = P.max * rbg_int
        return period, P.taux * min_(base, max1)

    @dated_function(start = date(2007, 1, 1), stop = date(2007, 12, 31))
    def function_20070101_20071231(self, simulation, period):
        '''
        Dons aux autres oeuvres et dons effectués pour le financement des partis
        politiques et des campagnes électorales
        '''
        period = period.this_year
        rbg_int = simulation.calculate('rbg_int', period)
        f7uf = simulation.calculate('f7uf', period)
        f7xs = simulation.calculate('f7xs', period)
        f7xt = simulation.calculate('f7xt', period)
        f7xu = simulation.calculate('f7xu', period)
        f7xw = simulation.calculate('f7xw', period)
        _P = simulation.legislation_at(period.start)
        P = simulation.legislation_at(period.start).ir.reductions_impots.dfppce

        base = f7uf + f7xs + f7xt + f7xu + f7xw
        max1 = P.max * rbg_int
        return period, P.taux * min_(base, max1)

    @dated_function(start = date(2008, 1, 1), stop = date(2010, 12, 31))
    def function_20080101_20101231(self, simulation, period):
        '''
        Dons aux autres oeuvres et dons effectués pour le financement des partis
        politiques et des campagnes électorales
        '''
        period = period.this_year
        rbg_int = simulation.calculate('rbg_int', period)
        f7uf = simulation.calculate('f7uf', period)
        f7xs = simulation.calculate('f7xs', period)
        f7xt = simulation.calculate('f7xt', period)
        f7xu = simulation.calculate('f7xu', period)
        f7xw = simulation.calculate('f7xw', period)
        f7xy = simulation.calculate('f7xy', period)
        _P = simulation.legislation_at(period.start)
        P = simulation.legislation_at(period.start).ir.reductions_impots.dfppce

        base = f7uf + f7xs + f7xt + f7xu + f7xw + f7xy
        max1 = P.max * rbg_int
        return period, P.taux * min_(base, max1)

    @dated_function(start = date(2011, 1, 1), stop = date(2011, 12, 31))
    def function_20110101_20111231(self, simulation, period):
        '''
        Dons aux autres oeuvres et dons effectués pour le financement des partis
        politiques et des campagnes électorales (2011-2013)
        '''
        period = period.this_year
        rbg_int = simulation.calculate('rbg_int', period)
        f7uf = simulation.calculate('f7uf', period)
        f7xs = simulation.calculate('f7xs', period)
        f7xt = simulation.calculate('f7xt', period)
        f7xu = simulation.calculate('f7xu', period)
        f7xw = simulation.calculate('f7xw', period)
        f7xy = simulation.calculate('f7xy', period)
        f7vc = simulation.calculate('f7vc', period)
        P = simulation.legislation_at(period.start).ir.reductions_impots.dfppce

        base = f7uf + f7vc + f7xs + f7xt + f7xu + f7xw + f7xy
        max1 = P.max * rbg_int
        return period, P.taux * min_(base, max1)

    @dated_function(start = date(2012, 1, 1), stop = date(2012, 12, 31))
    def function_20120101_20121231(self, simulation, period):
        '''
        Dons aux autres oeuvres et dons effectués pour le financement des partis
        politiques et des campagnes électorales (2011-2013)
        '''
        period = period.this_year
        rbg_int = simulation.calculate('rbg_int', period)
        f7uf = simulation.calculate('f7uf', period)
        f7xs = simulation.calculate('f7xs', period)
        f7xt = simulation.calculate('f7xt', period)
        f7xu = simulation.calculate('f7xu', period)
        f7xw = simulation.calculate('f7xw', period)
        f7xy = simulation.calculate('f7xy', period)
        f7vc = simulation.calculate('f7vc', period)
        P = simulation.legislation_at(period.start).ir.reductions_impots.dfppce

        base = min_(P.max_niv, f7uf) + f7vc + f7xs + f7xt + f7xu + f7xw + f7xy
        max1 = P.max * rbg_int
        return period, P.taux * min_(base, max1)

    @dated_function(start = date(2013, 1, 1), stop = date(2013, 12, 31))
    def function_20130101_20131231(self, simulation, period):
        '''
        Dons aux autres oeuvres et dons effectués pour le financement des partis
        politiques et des campagnes électorales (2011-2013)
        '''
        period = period.this_year
        rbg_int = simulation.calculate('rbg_int', period)
        f7uf = simulation.calculate('f7uf', period)
        f7uh = simulation.calculate('f7uh', period)
        f7xs = simulation.calculate('f7xs', period)
        f7xt = simulation.calculate('f7xt', period)
        f7xu = simulation.calculate('f7xu', period)
        f7xw = simulation.calculate('f7xw', period)
        f7xy = simulation.calculate('f7xy', period)
        f7vc = simulation.calculate('f7vc', period)
        P = simulation.legislation_at(period.start).ir.reductions_impots.dfppce

        base = min_(P.max_niv, f7uf + f7uh) + f7vc + f7xs + f7xt + f7xu + f7xw + f7xy
        max1 = P.max * rbg_int
        return period, P.taux * min_(base, max1)


    # TODO: note de bas de page
    #       Introduire plus de détails dans la déclaration pour séparer les dons aux partis poitiques
    #       et aux candidats des autres dons


# Outre-mer : TODO: plafonnement, cf. 2041-GE 2042-IOM
class doment(DatedVariable):
    column = FloatCol(default = 0)
    entity_class = FoyersFiscaux
    label = u"doment"

    @dated_function(start = date(2005, 1, 1), stop = date(2005, 12, 31))
    def function_20050101_20051231(self, simulation, period):
        '''
        Investissements dans les DOM-TOM dans le cadre d'une entrepise.
        '''
        period = period.this_year
        f7ur = simulation.calculate('f7ur', period)
        f7oz = simulation.calculate('f7oz', period)
        f7pz = simulation.calculate('f7pz', period)
        f7qz = simulation.calculate('f7qz', period)
        f7rz = simulation.calculate('f7rz', period)

        return period,  f7ur + f7oz + f7pz + f7qz + f7rz

    @dated_function(start = date(2006, 1, 1), stop = date(2008, 12, 31))
    def function_20060101_20081231(self, simulation, period):
        '''
        Investissements dans les DOM-TOM dans le cadre d'une entrepise.
        '''
        period = period.this_year
        f7ur = simulation.calculate('f7ur', period)
        f7oz = simulation.calculate('f7oz', period)
        f7pz = simulation.calculate('f7pz', period)
        f7qz = simulation.calculate('f7qz', period)
        f7rz = simulation.calculate('f7rz', period)
        f7sz = simulation.calculate('f7sz', period)

        return period,  f7ur + f7oz + f7pz + f7qz + f7rz + f7sz

    @dated_function(start = date(2009, 1, 1), stop = date(2009, 12, 31))
    def function_20090101_20091231(self, simulation, period):
        '''
        Investissements dans les DOM-TOM dans le cadre d'une entrepise.
        '''
        period = period.this_year
        f7oz = simulation.calculate('f7oz', period)
        f7pz = simulation.calculate('f7pz', period)
        f7qz = simulation.calculate('f7qz', period)
        f7rz = simulation.calculate('f7rz', period)
        f7sz = simulation.calculate('f7sz', period)
        f7qe = simulation.calculate('f7qe', period)
        f7qf = simulation.calculate('f7qf', period)
        f7qg = simulation.calculate('f7qg', period)
        f7qh = simulation.calculate('f7qh', period)
        f7qi = simulation.calculate('f7qi', period)
        f7qj = simulation.calculate('f7qj', period)

        return period,  f7oz + f7pz + f7qz + f7rz + f7sz + f7qe + f7qf + f7qg + f7qh + f7qi + f7qj

    @dated_function(start = date(2010, 1, 1), stop = date(2010, 12, 31))
    def function_20100101_20101231(self, simulation, period):
        '''
        Investissements dans les DOM-TOM dans le cadre d'une entrepise.
        '''
        period = period.this_year
        f7oz = simulation.calculate('f7oz', period)
        f7pz = simulation.calculate('f7pz', period)
        f7qz = simulation.calculate('f7qz', period)
        f7rz = simulation.calculate('f7rz', period)
        f7qe = simulation.calculate('f7qe', period)
        f7qf = simulation.calculate('f7qf', period)
        f7qg = simulation.calculate('f7qg', period)
        f7qh = simulation.calculate('f7qh', period)
        f7qi = simulation.calculate('f7qi', period)
        f7qj = simulation.calculate('f7qj', period)
        f7qo = simulation.calculate('f7qo', period)
        f7qp = simulation.calculate('f7qp', period)
        f7qq = simulation.calculate('f7qq', period)
        f7qr = simulation.calculate('f7qr', period)
        f7qs = simulation.calculate('f7qs', period)
        f7mm = simulation.calculate('f7mm', period)
        f7ma = simulation.calculate('f7ma', period)
        f7lg = simulation.calculate('f7lg', period)
        f7ks = simulation.calculate('f7ks', period)
        f7ls = simulation.calculate('f7ls', period)

        return period, (f7oz + f7pz + f7qz + f7rz + f7qe + f7qf + f7qg + f7qh + f7qi + f7qj + f7qo + f7qp + f7qq + f7qr + f7qs +
                    f7mm + f7ma + f7lg + f7ks + f7ls)

    @dated_function(start = date(2011, 1, 1), stop = date(2011, 12, 31))
    def function_20110101_20111231(self, simulation, period):
        '''
        Investissements dans les DOM-TOM dans le cadre d'une entrepise.
        '''
        period = period.this_year
        f7ks = simulation.calculate('f7ks', period)
        f7kt = simulation.calculate('f7kt', period)
        f7ku = simulation.calculate('f7ku', period)
        f7lg = simulation.calculate('f7lg', period)
        f7lh = simulation.calculate('f7lh', period)
        f7li = simulation.calculate('f7li', period)
        f7mm = simulation.calculate('f7mm', period)
        f7ma = simulation.calculate('f7ma', period)
        f7mb = simulation.calculate('f7mb', period)
        f7mc = simulation.calculate('f7mc', period)
        f7mn = simulation.calculate('f7mn', period)
        f7oz = simulation.calculate('f7oz', period)
        f7pa = simulation.calculate('f7pa', period)
        f7pb = simulation.calculate('f7pb', period)
        f7pd = simulation.calculate('f7pd', period)
        f7pe = simulation.calculate('f7pe', period)
        f7pf = simulation.calculate('f7pf', period)
        f7ph = simulation.calculate('f7ph', period)
        f7pi = simulation.calculate('f7pi', period)
        f7pj = simulation.calculate('f7pj', period)
        f7pl = simulation.calculate('f7pl', period)
        f7pz = simulation.calculate('f7pz', period)
        f7qz = simulation.calculate('f7qz', period)
        f7qe = simulation.calculate('f7qe', period)
        f7qf = simulation.calculate('f7qf', period)
        f7qg = simulation.calculate('f7qg', period)
        f7qh = simulation.calculate('f7qh', period)
        f7qi = simulation.calculate('f7qi', period)
        f7qo = simulation.calculate('f7qo', period)
        f7qp = simulation.calculate('f7qp', period)
        f7qq = simulation.calculate('f7qq', period)
        f7qr = simulation.calculate('f7qr', period)
        f7qv = simulation.calculate('f7qv', period)

        return period, (f7ks + f7kt + f7ku + f7lg + f7lh + f7li + f7mb + f7mn + f7mc + f7mm + f7ma +  f7oz + f7pa + f7pb + f7pd +
                    f7pe + f7pf + f7ph + f7pi + f7pj + f7pl + f7pz + f7qz + f7qf + f7qg + f7qh + f7qi + f7qo +
                    f7qp + f7qq + f7qr + f7qe + f7qv)

    @dated_function(start = date(2012, 1, 1), stop = date(2012, 12, 31))
    def function_20120101_20121231(self, simulation, period):
        '''
        Investissements dans les DOM-TOM dans le cadre d'une entrepise.
        '''
        period = period.this_year
        f7ks = simulation.calculate('f7ks', period)
        f7kt = simulation.calculate('f7kt', period)
        f7ku = simulation.calculate('f7ku', period)
        f7lg = simulation.calculate('f7lg', period)
        f7lh = simulation.calculate('f7lh', period)
        f7li = simulation.calculate('f7li', period)
        f7ma = simulation.calculate('f7ma', period)
        f7mb = simulation.calculate('f7mb', period)
        f7mc = simulation.calculate('f7mc', period)
        f7mm = simulation.calculate('f7mm', period)
        f7mn = simulation.calculate('f7mn', period)
        f7nu = simulation.calculate('f7nu', period)
        f7nv = simulation.calculate('f7nv', period)
        f7nw = simulation.calculate('f7nw', period)
        f7ny = simulation.calculate('f7ny', period)
        f7pa = simulation.calculate('f7pa', period)
        f7pb = simulation.calculate('f7pb', period)
        f7pd = simulation.calculate('f7pd', period)
        f7pe = simulation.calculate('f7pe', period)
        f7pf = simulation.calculate('f7pf', period)
        f7ph = simulation.calculate('f7ph', period)
        f7pi = simulation.calculate('f7pi', period)
        f7pj = simulation.calculate('f7pj', period)
        f7pl = simulation.calculate('f7pl', period)
        f7pm = simulation.calculate('f7pm', period)
        f7pn = simulation.calculate('f7pn', period)
        f7po = simulation.calculate('f7po', period)
        f7pp = simulation.calculate('f7pp', period)
        f7pr = simulation.calculate('f7pr', period)
        f7ps = simulation.calculate('f7ps', period)
        f7pt = simulation.calculate('f7pt', period)
        f7pu = simulation.calculate('f7pu', period)
        f7pw = simulation.calculate('f7pw', period)
        f7px = simulation.calculate('f7px', period)
        f7py = simulation.calculate('f7py', period)
        f7pz = simulation.calculate('f7pz', period)
        f7qe = simulation.calculate('f7qe', period)
        f7qf = simulation.calculate('f7qf', period)
        f7qg = simulation.calculate('f7qg', period)
        f7qi = simulation.calculate('f7qi', period)
        f7qo = simulation.calculate('f7qo', period)
        f7qp = simulation.calculate('f7qp', period)
        f7qr = simulation.calculate('f7qr', period)
        f7qv = simulation.calculate('f7qv', period)
        f7qz = simulation.calculate('f7qz', period)
        f7rg = simulation.calculate('f7rg', period)
        f7ri = simulation.calculate('f7ri', period)
        f7rj = simulation.calculate('f7rj', period)
        f7rk = simulation.calculate('f7rk', period)
        f7rl = simulation.calculate('f7rl', period)
        f7rm = simulation.calculate('f7rm', period)
        f7ro = simulation.calculate('f7ro', period)
        f7rp = simulation.calculate('f7rp', period)
        f7rq = simulation.calculate('f7rq', period)
        f7rr = simulation.calculate('f7rr', period)
        f7rt = simulation.calculate('f7rt', period)
        f7ru = simulation.calculate('f7ru', period)
        f7rv = simulation.calculate('f7rv', period)
        f7rw = simulation.calculate('f7rw', period)
        f7rx = simulation.calculate('f7rx', period)
        f7ry = simulation.calculate('f7ry', period)

        return period, (f7ks + f7kt + f7ku + f7lg + f7lh + f7li + f7ma + f7mb + f7mc + f7mm + f7mn +  f7pz + f7nu + f7nv + f7nw +
                    f7ny + f7pa + f7pb + f7pd + f7pe + f7pf + f7ph + f7pi + f7pj + f7pl + f7pm + f7pn + f7po + f7pp + f7pr +
                    f7ps + f7pt + f7pu + f7pw + f7px + f7py + f7qe + f7qf + f7qg + f7qi + f7qo + f7qp + f7qr + f7qv + f7qz +
                    f7rg + f7ri + f7rj + f7rk + f7rl + f7rm + f7ro + f7rp + f7rq + f7rr + f7rt + f7ru + f7rv + f7rw)

    @dated_function(start = date(2013, 1, 1), stop = date(2013, 12, 31))
    def function_20130101_20131231(self, simulation, period):
        '''
        Investissements dans les DOM-TOM dans le cadre d'une entrepise.
        '''
        period = period.this_year
        fhsa = simulation.calculate('fhsa', period)
        fhsb = simulation.calculate('fhsb', period)
        fhsf = simulation.calculate('fhsf', period)
        fhsg = simulation.calculate('fhsg', period)
        fhsc = simulation.calculate('fhsc', period)
        fhsh = simulation.calculate('fhsh', period)
        fhse = simulation.calculate('fhse', period)
        fhsj = simulation.calculate('fhsj', period)
        fhsk = simulation.calculate('fhsk', period)
        fhsl = simulation.calculate('fhsl', period)
        fhsp = simulation.calculate('fhsp', period)
        fhsq = simulation.calculate('fhsq', period)
        fhsm = simulation.calculate('fhsm', period)
        fhsr = simulation.calculate('fhsr', period)
        fhso = simulation.calculate('fhso', period)
        fhst = simulation.calculate('fhst', period)
        fhsu = simulation.calculate('fhsu', period)
        fhsv = simulation.calculate('fhsv', period)
        fhsw = simulation.calculate('fhsw', period)
        fhsz = simulation.calculate('fhsz', period)
        fhta = simulation.calculate('fhta', period)
        fhtb = simulation.calculate('fhtb', period)
        fhtd = simulation.calculate('fhtd', period)
        f7ks = simulation.calculate('f7ks', period)
        f7kt = simulation.calculate('f7kt', period)
        f7ku = simulation.calculate('f7ku', period)
        f7lg = simulation.calculate('f7lg', period)
        f7lh = simulation.calculate('f7lh', period)
        f7li = simulation.calculate('f7li', period)
        f7ma = simulation.calculate('f7ma', period)
        f7mb = simulation.calculate('f7mb', period)
        f7mc = simulation.calculate('f7mc', period)
        f7mm = simulation.calculate('f7mm', period)
        f7mn = simulation.calculate('f7mn', period)
        f7nu = simulation.calculate('f7nu', period)
        f7nv = simulation.calculate('f7nv', period)
        f7nw = simulation.calculate('f7nw', period)
        f7ny = simulation.calculate('f7ny', period)
        f7pa = simulation.calculate('f7pa', period)
        f7pb = simulation.calculate('f7pb', period)
        f7pd = simulation.calculate('f7pd', period)
        f7pe = simulation.calculate('f7pe', period)
        f7pf = simulation.calculate('f7pf', period)
        f7ph = simulation.calculate('f7ph', period)
        f7pi = simulation.calculate('f7pi', period)
        f7pj = simulation.calculate('f7pj', period)
        f7pl = simulation.calculate('f7pl', period)
        f7pm = simulation.calculate('f7pm', period)
        f7pn = simulation.calculate('f7pn', period)
        f7po = simulation.calculate('f7po', period)
        f7pp = simulation.calculate('f7pp', period)
        f7pr = simulation.calculate('f7pr', period)
        f7ps = simulation.calculate('f7ps', period)
        f7pt = simulation.calculate('f7pt', period)
        f7pu = simulation.calculate('f7pu', period)
        f7pw = simulation.calculate('f7pw', period)
        f7px = simulation.calculate('f7px', period)
        f7py = simulation.calculate('f7py', period)
        f7qe = simulation.calculate('f7qe', period)
        f7qf = simulation.calculate('f7qf', period)
        f7qg = simulation.calculate('f7qg', period)
        f7qi = simulation.calculate('f7qi', period)
        f7qo = simulation.calculate('f7qo', period)
        f7qp = simulation.calculate('f7qp', period)
        f7qr = simulation.calculate('f7qr', period)
        f7qv = simulation.calculate('f7qv', period)
        f7qz = simulation.calculate('f7qz', period)
        f7rg = simulation.calculate('f7rg', period)
        f7ri = simulation.calculate('f7ri', period)
        f7rj = simulation.calculate('f7rj', period)
        f7rk = simulation.calculate('f7rk', period)
        f7rl = simulation.calculate('f7rl', period)
        f7rm = simulation.calculate('f7rm', period)
        f7ro = simulation.calculate('f7ro', period)
        f7rp = simulation.calculate('f7rp', period)
        f7rq = simulation.calculate('f7rq', period)
        f7rr = simulation.calculate('f7rr', period)
        f7rt = simulation.calculate('f7rt', period)
        f7ru = simulation.calculate('f7ru', period)
        f7rv = simulation.calculate('f7rv', period)
        f7rw = simulation.calculate('f7rw', period)
        f7ry = simulation.calculate('f7ry', period)

        return period, (fhsa + fhsb + fhsf + fhsg + fhsc + fhsh + fhse + fhsj + fhsk + fhsl + fhsp + fhsq + fhsm + fhsr + fhso +
                    fhst + fhsu + fhsv + fhsw + fhsz + fhta + fhtb + fhtd + f7ks + f7kt + f7ku + f7lg + f7lh + f7li + f7ma +
                    f7mb + f7mc + f7mm + f7mn + f7nu + f7nv + f7nw + f7ny + f7pa + f7pb + f7pd + f7pe + f7pf + f7ph + f7pi +
                    f7pj + f7pl + f7pm + f7pn + f7po + f7pp + f7pr + f7ps + f7pt + f7pu + f7pw + f7px + f7py + f7qe + f7qf +
                    f7qg + f7qi + f7qo + f7qp + f7qr + f7qv + f7qz + f7rg + f7ri + f7rj + f7rk + f7rl + f7rm + f7ro + f7rp +
                    f7rq + f7rr + f7rt + f7ru + f7rv + f7rw)

        # TODO: vérifier pour 2002
        # TODO: pb 7ul 2005-2009 (ITRED = 0 au lieu de 20€ (forfaitaire), dû à ça : Cochez [7UL] si vous déclarez en ligne pour
        # la première fois vos revenus 2008 et si vous utilisez un moyen automatique de paiement (prélèvement mensuel ou à
        # l'échéance ou paiement par voie électronique))


        # TODO: vérifier les dates des variables de doment et domsoc (y sont-elles encore en 2013 par ex ?)

class domlog(DatedVariable):
    column = FloatCol(default = 0)
    entity_class = FoyersFiscaux
    label = u"domlog"

    @dated_function(start = date(2002, 1, 1), stop = date(2002, 12, 31))
    def function_20020101_20021231(self, simulation, period):
        '''
        Investissements OUTRE-MER dans le secteur du logement et autres secteurs d’activité
        2002
        '''
        period = period.this_year
        f7ua = simulation.calculate('f7ua', period)
        f7ub = simulation.calculate('f7ub', period)
        f7uc = simulation.calculate('f7uc', period)
        f7uj = simulation.calculate('f7uj', period)
        _P = simulation.legislation_at(period.start)
        P = simulation.legislation_at(period.start).ir.reductions_impots.domlog

        return period, P.taux1 * f7uj + P.taux2 * (f7ua + f7ub + f7uc)

    @dated_function(start = date(2003, 1, 1), stop = date(2004, 12, 31))
    def function_20030101_20041231(self, simulation, period):
        '''
        Investissements OUTRE-MER dans le secteur du logement et autres secteurs d’activité
        2003-2004
        '''
        period = period.this_year
        f7ua = simulation.calculate('f7ua', period)
        f7ub = simulation.calculate('f7ub', period)
        f7uc = simulation.calculate('f7uc', period)
        f7ui = simulation.calculate('f7ui', period)
        f7uj = simulation.calculate('f7uj', period)
        _P = simulation.legislation_at(period.start)
        P = simulation.legislation_at(period.start).ir.reductions_impots.domlog

        return period, P.taux1 * f7uj + P.taux2 * (f7ua + f7ub + f7uc) + f7ui

    @dated_function(start = date(2005, 1, 1), stop = date(2007, 12, 31))
    def function_20050101_20071231(self, simulation, period):
        '''
        Investissements OUTRE-MER dans le secteur du logement et autres secteurs d’activité
        2005-2007
        '''
        period = period.this_year
        f7ua = simulation.calculate('f7ua', period)
        f7ub = simulation.calculate('f7ub', period)
        f7uc = simulation.calculate('f7uc', period)
        f7ui = simulation.calculate('f7ui', period)
        f7uj = simulation.calculate('f7uj', period)
        _P = simulation.legislation_at(period.start)
        P = simulation.legislation_at(period.start).ir.reductions_impots.domlog

        return period, P.taux1 * f7uj + P.taux2 * (f7ua + f7ub) + f7ui

    @dated_function(start = date(2008, 1, 1), stop = date(2008, 12, 31))
    def function_20080101_20081231(self, simulation, period):
        '''
        Investissements OUTRE-MER dans le secteur du logement et autres secteurs d’activité
        2008
        '''
        period = period.this_year
        f7ui = simulation.calculate('f7ui', period)

        return period, f7ui

    @dated_function(start = date(2009, 1, 1), stop = date(2009, 12, 31))
    def function_20090101_20091231(self, simulation, period):
        '''
        Investissements OUTRE-MER dans le secteur du logement et autres secteurs d’activité
        2009
        '''
        period = period.this_year
        f7qb = simulation.calculate('f7qb', period)
        f7qc = simulation.calculate('f7qc', period)
        f7qd = simulation.calculate('f7qd', period)
        f7qk = simulation.calculate('f7qk', period)

        return period, f7qb + f7qc + f7qd + f7qk / 2

    @dated_function(start = date(2010, 1, 1), stop = date(2010, 12, 31))
    def function_20100101_20101231(self, simulation, period):
        '''
        Investissements OUTRE-MER dans le secteur du logement et autres secteurs d’activité
        2010
        TODO: Plafonnement sur la notice
        '''
        period = period.this_year
        f7qb = simulation.calculate('f7qb', period)
        f7qc = simulation.calculate('f7qc', period)
        f7qd = simulation.calculate('f7qd', period)
        f7ql = simulation.calculate('f7ql', period)
        f7qt = simulation.calculate('f7qt', period)
        f7qm = simulation.calculate('f7qm', period)

        return period, f7qb + f7qc + f7qd + f7ql + f7qt + f7qm

    @dated_function(start = date(2011, 1, 1), stop = date(2011, 12, 31))
    def function_20110101_20111231(self, simulation, period):
        '''
        Investissements OUTRE-MER dans le secteur du logement et autres secteurs d’activité
        2011
        TODO: Plafonnement sur la notice
        '''
        period = period.this_year
        f7qb = simulation.calculate('f7qb', period)
        f7qc = simulation.calculate('f7qc', period)
        f7qd = simulation.calculate('f7qd', period)
        f7ql = simulation.calculate('f7ql', period)
        f7qm = simulation.calculate('f7qm', period)
        f7qt = simulation.calculate('f7qt', period)
        f7oa = simulation.calculate('f7oa', period)
        f7ob = simulation.calculate('f7ob', period)
        f7oc = simulation.calculate('f7oc', period)
        f7oh = simulation.calculate('f7oh', period)
        f7oi = simulation.calculate('f7oi', period)
        f7oj = simulation.calculate('f7oj', period)
        f7ok = simulation.calculate('f7ok', period)

        return period, f7qb + f7qc + f7qd + f7ql + f7qm + f7qt + f7oa + f7ob + f7oc + f7oh + f7oi + f7oj + f7ok

    @dated_function(start = date(2012, 1, 1), stop = date(2012, 12, 31))
    def function_20120101_20121231(self, simulation, period):
        '''
        Investissements OUTRE-MER dans le secteur du logement et autres secteurs d’activité
        2012
        TODO: Plafonnement sur la notice
        '''
        period = period.this_year
        f7qb = simulation.calculate('f7qb', period)
        f7qc = simulation.calculate('f7qc', period)
        f7qd = simulation.calculate('f7qd', period)
        f7ql = simulation.calculate('f7ql', period)
        f7qm = simulation.calculate('f7qm', period)
        f7qt = simulation.calculate('f7qt', period)
        f7oa = simulation.calculate('f7oa', period)
        f7ob = simulation.calculate('f7ob', period)
        f7oc = simulation.calculate('f7oc', period)
        f7oh = simulation.calculate('f7oh', period)
        f7oi = simulation.calculate('f7oi', period)
        f7oj = simulation.calculate('f7oj', period)
        f7ok = simulation.calculate('f7ok', period)
        f7ol = simulation.calculate('f7ol', period)
        f7om = simulation.calculate('f7om', period)
        f7on = simulation.calculate('f7on', period)
        f7oo = simulation.calculate('f7oo', period)
        f7op = simulation.calculate('f7op', period)
        f7oq = simulation.calculate('f7oq', period)
        f7or = simulation.calculate('f7or', period)
        f7os = simulation.calculate('f7os', period)
        f7ot = simulation.calculate('f7ot', period)
        f7ou = simulation.calculate('f7ou', period)
        f7ov = simulation.calculate('f7ov', period)
        f7ow = simulation.calculate('f7ow', period)

        return period, (f7qb + f7qc + f7qd + f7ql + f7qm + f7qt + f7oa + f7ob + f7oc + f7oh + f7oi + f7oj + f7ok + f7ol + f7om +
                    f7on + f7oo + f7op + f7oq + f7or + f7os + f7ot + f7ou + f7ov + f7ow)

    @dated_function(start = date(2013, 1, 1), stop = date(2013, 12, 31))
    def function_20130101_20131231(self, simulation, period):
        '''
        Investissements OUTRE-MER dans le secteur du logement et autres secteurs d’activité
        2013
        TODO: Plafonnement sur la notice
        '''
        period = period.this_year
        fhod = simulation.calculate('fhod', period)
        fhoe = simulation.calculate('fhoe', period)
        fhof = simulation.calculate('fhof', period)
        fhog = simulation.calculate('fhog', period)
        fhox = simulation.calculate('fhox', period)
        fhoy = simulation.calculate('fhoy', period)
        fhoz = simulation.calculate('fhoz', period)
        f7qb = simulation.calculate('f7qb', period)
        f7qc = simulation.calculate('f7qc', period)
        f7qd = simulation.calculate('f7qd', period)
        f7ql = simulation.calculate('f7ql', period)
        f7qm = simulation.calculate('f7qm', period)
        f7qt = simulation.calculate('f7qt', period)
        f7oa = simulation.calculate('f7oa', period)
        f7ob = simulation.calculate('f7ob', period)
        f7oc = simulation.calculate('f7oc', period)
        f7oh = simulation.calculate('f7oh', period)
        f7oi = simulation.calculate('f7oi', period)
        f7oj = simulation.calculate('f7oj', period)
        f7ok = simulation.calculate('f7ok', period)
        f7ol = simulation.calculate('f7ol', period)
        f7om = simulation.calculate('f7om', period)
        f7on = simulation.calculate('f7on', period)
        f7oo = simulation.calculate('f7oo', period)
        f7op = simulation.calculate('f7op', period)
        f7oq = simulation.calculate('f7oq', period)
        f7or = simulation.calculate('f7or', period)
        f7os = simulation.calculate('f7os', period)
        f7ot = simulation.calculate('f7ot', period)
        f7ou = simulation.calculate('f7ou', period)
        f7ov = simulation.calculate('f7ov', period)
        f7ow = simulation.calculate('f7ow', period)

        return period, (f7qb + f7qc + f7qd + f7ql + f7qm + f7qt + f7oa + f7ob + f7oc + f7oh + f7oi + f7oj + f7ok + f7ol + f7om +
                    f7on + f7oo + f7op + f7oq + f7or + f7os + f7ot + f7ou + f7ov + f7ow + fhod + fhoe +
                    fhof + fhog + fhox + fhoy + fhoz)


#En accord avec la DGFiP mais pas de 7ub et 7uj dans la notice


class domsoc(DatedVariable):
    column = FloatCol(default = 0)
    entity_class = FoyersFiscaux
    label = u"domsoc"

    @dated_function(start = date(2010, 1, 1), stop = date(2012, 12, 31))
    def function_20100101_20121231(self, simulation, period):
        '''
        Investissements outre-mer dans le logement social (déclaration n°2042 IOM)
        2010-
        TODO plafonnement à 15% f7qa / liens avec autres investissments ?
        '''
        period = period.this_year
        f7qn = simulation.calculate('f7qn', period)
        f7qk = simulation.calculate('f7qk', period)
        f7qu = simulation.calculate('f7qu', period)
        f7kg = simulation.calculate('f7kg', period)
        f7kh = simulation.calculate('f7kh', period)
        f7ki = simulation.calculate('f7ki', period)
        f7qj = simulation.calculate('f7qj', period)
        f7qs = simulation.calculate('f7qs', period)
        f7qw = simulation.calculate('f7qw', period)
        f7qx = simulation.calculate('f7qx', period)

        return period,  f7qn + f7qk + f7qu + f7kg + f7kh + f7ki + f7qj + f7qs + f7qw + f7qx

    @dated_function(start = date(2013, 1, 1), stop = date(2013, 12, 31))
    def function_20130101_20131231(self, simulation, period):
        '''
        Investissements outre-mer dans le logement social (déclaration n°2042 IOM)
        2013
        TODO plafonnement à 15% f7qa / liens avec autres investissments ?
        '''
        period = period.this_year
        fhra = simulation.calculate('fhra', period)
        fhrb = simulation.calculate('fhrb', period)
        fhrc = simulation.calculate('fhrc', period)
        fhrd = simulation.calculate('fhrd', period)
        f7qn = simulation.calculate('f7qn', period)
        f7qk = simulation.calculate('f7qk', period)
        f7qu = simulation.calculate('f7qu', period)
        f7kg = simulation.calculate('f7kg', period)
        f7kh = simulation.calculate('f7kh', period)
        f7ki = simulation.calculate('f7ki', period)
        f7qj = simulation.calculate('f7qj', period)
        f7qs = simulation.calculate('f7qs', period)
        f7qw = simulation.calculate('f7qw', period)
        f7qx = simulation.calculate('f7qx', period)

        return period,  fhra + fhrb + fhrc + fhrd + f7qn + f7qk + f7qu + f7kg + f7kh + f7ki + f7qj + f7qs + f7qw + f7qx


class donapd(DatedVariable):
    column = FloatCol(default = 0)
    entity_class = FoyersFiscaux
    label = u"donapd"

    @dated_function(start = date(2002, 1, 1), stop = date(2010, 12, 31))
    def function_20020101_20101231(self, simulation, period):
        '''
        Dons effectués à  des organises d'aide aux personnes en difficulté (2002-2010)
        '''
        period = period.this_year
        f7ud = simulation.calculate('f7ud', period)
        P = simulation.legislation_at(period.start).ir.reductions_impots.donapd

        return period, P.taux * min_(f7ud, P.max)

    @dated_function(start = date(2011, 1, 1), stop = date(2013, 12, 31))
    def function_20110101_20131231(self, simulation, period):
        '''
        Dons effectués à  des organises d'aide aux personnes en difficulté (2011-2013)
        '''
        period = period.this_year
        f7ud = simulation.calculate('f7ud', period)
        f7va = simulation.calculate('f7va', period)
        P = simulation.legislation_at(period.start).ir.reductions_impots.donapd

        return period, P.taux * min_(f7ud + f7va, P.max)


class duflot(Variable):
    column = FloatCol(default = 0)
    entity_class = FoyersFiscaux
    label = u"duflot"
    start_date = date(2013, 1, 1)

    def function(self, simulation, period):
        '''
        Investissements locatifs interméiaires (loi Duflot)
        2013-
        '''
        period = period.this_year
        f7gh = simulation.calculate('f7gh', period)
        f7gi = simulation.calculate('f7gi', period)
        P = simulation.legislation_at(period.start).ir.reductions_impots.duflot

        return period, min_(P.plafond, P.taux_m * f7gh + P.taux_om * f7gi) / 9


#TODO: / 5 dans trois TOM

class ecodev(Variable):
    column = FloatCol(default = 0)
    entity_class = FoyersFiscaux
    label = u"ecodev"
    start_date = date(2009, 1, 1)
    stop_date = date(2009, 12, 31)

    def function(self, simulation, period):
        '''
        Sommes versées sur un compte épargne codéveloppement (case 7UH)
        2009
        '''
        period = period.this_year
        f7uh = simulation.calculate('f7uh', period)
        rbg_int = simulation.calculate('rbg_int', period)
        P = simulation.legislation_at(period.start).ir.reductions_impots.ecodev

        return period, min_(f7uh * P.taux, min_(P.base * rbg_int, P.max))  # page3 ligne 18


class ecpess(Variable):
    column = FloatCol(default = 0)
    entity_class = FoyersFiscaux
    label = u"ecpess"

    def function(self, simulation, period):
        '''
        Réduction d'impôt au titre des enfants à charge poursuivant leurs études secondaires ou supérieures
        '''
        period = period.this_year
        f7ea = simulation.calculate('f7ea', period)
        f7eb = simulation.calculate('f7eb', period)
        f7ec = simulation.calculate('f7ec', period)
        f7ed = simulation.calculate('f7ed', period)
        f7ef = simulation.calculate('f7ef', period)
        f7eg = simulation.calculate('f7eg', period)
        P = simulation.legislation_at(period.start).ir.reductions_impots.ecpess

        return period, (P.col * (f7ea + f7eb / 2) +
                P.lyc * (f7ec + f7ed / 2) +
                P.sup * (f7ef + f7eg / 2))


class garext(DatedVariable):
    column = FloatCol(default = 0)
    entity_class = FoyersFiscaux
    label = u"garext"

    @dated_function(start = date(2002, 1, 1), stop = date(2002, 12, 31))
    def function_20020101_20021231(self, simulation, period):
        '''
        Frais de garde des enfants à l’extérieur du domicile (cases GA, GB, GC de la 2042)
        et GE, GF, GG
        2002
        '''
        period = period.this_year
        f7ga = simulation.calculate('f7ga', period)
        f7gb = simulation.calculate('f7gb', period)
        f7gc = simulation.calculate('f7gc', period)
        _P = simulation.legislation_at(period.start)
        P = simulation.legislation_at(period.start).ir.reductions_impots.garext

        max1 = P.max
        return period, P.taux * (min_(f7ga, max1) + min_(f7gb, max1) + min_(f7gc, max1))

    @dated_function(start = date(2003, 1, 1), stop = date(2005, 12, 31))
    def function_20030101_20051231(self, simulation, period):
        '''
        Frais de garde des enfants à l’extérieur du domicile (cases GA, GB, GC de la 2042)
        et GE, GF, GG
        2003-2005
        '''
        period = period.this_year
        f7ga = simulation.calculate('f7ga', period)
        f7gb = simulation.calculate('f7gb', period)
        f7gc = simulation.calculate('f7gc', period)
        f7ge = simulation.calculate('f7ge', period)
        f7gf = simulation.calculate('f7gf', period)
        f7gg = simulation.calculate('f7gg', period)
        _P = simulation.legislation_at(period.start)
        P = simulation.legislation_at(period.start).ir.reductions_impots.garext

        max1 = P.max
        max2 = P.max / 2
        return period, P.taux * (min_(f7ga, max1) +
                           min_(f7gb, max1) +
                           min_(f7gc, max1) +
                           min_(f7ge, max2) +
                           min_(f7gf, max2) +
                           min_(f7gg, max2))


class intagr(Variable):
    column = FloatCol(default = 0)
    entity_class = FoyersFiscaux
    label = u"intagr"
    start_date = date(2005, 1, 1)

    def function(self, simulation, period):
        '''
        Intérêts pour paiement différé accordé aux agriculteurs
        2005-
        '''
        period = period.this_year
        f7um = simulation.calculate('f7um', period)
        marpac = simulation.calculate('marpac', period)
        P = simulation.legislation_at(period.start).ir.reductions_impots.intagr

        max1 = P.max * (1 + marpac)
        return period, P.taux * min_(f7um, max1)


class intcon(Variable):
    column = FloatCol(default = 0)
    entity_class = FoyersFiscaux
    label = u"intcon"
    start_date = date(2004, 1, 1)
    stop_date = date(2005, 12, 31)

    def function(self, simulation, period):
        '''
        Intérêts des prêts à la consommation (case UH)
        2004-2005
        '''
        period = period.this_year
        f7uh = simulation.calculate('f7uh', period)
        P = simulation.legislation_at(period.start).ir.reductions_impots.intcon

        max1 = P.max
        return period, P.taux * min_(f7uh, max1)


class intemp(Variable):
    column = FloatCol(default = 0)
    entity_class = FoyersFiscaux
    label = u"intemp"
    start_date = date(2002, 1, 1)
    stop_date = date(2003, 12, 31)

    def function(self, simulation, period):
        '''
        Intérêts d'emprunts
        2002-2003
        '''
        period = period.this_year
        nb_pac = simulation.calculate('nb_pac', period)
        f7wg = simulation.calculate('f7wg', period)
        P = simulation.legislation_at(period.start).ir.reductions_impots.intemp

        max1 = P.max + P.pac * nb_pac
        return period, P.taux * min_(f7wg, max1)


class invfor(DatedVariable):
    column = FloatCol(default = 0)
    entity_class = FoyersFiscaux
    label = u"invfor"

    @dated_function(start = date(2002, 1, 1), stop = date(2005, 12, 31))
    def function_20020101_20051231(self, simulation, period):
        '''
        Investissements forestiers pour 2002-2005
        '''
        period = period.this_year
        marpac = simulation.calculate('marpac', period)
        f7un = simulation.calculate('f7un', period)
        _P = simulation.legislation_at(period.start)
        P = simulation.legislation_at(period.start).ir.reductions_impots.invfor

        seuil = P.seuil * (marpac + 1)
        return period, P.taux * min_(f7un, seuil)

    @dated_function(start = date(2006, 1, 1), stop = date(2008, 12, 31))
    def function_20060101_20081231(self, simulation, period):
        '''
        Investissements forestiers pour 2006-2008
        '''
        period = period.this_year
        f7un = simulation.calculate('f7un', period)
        _P = simulation.legislation_at(period.start)
        P = simulation.legislation_at(period.start).ir.reductions_impots.invfor

        return period, P.taux * f7un

    @dated_function(start = date(2009, 1, 1), stop = date(2009, 12, 31))
    def function_20090101_20091231(self, simulation, period):
        '''
        Investissements forestiers pour 2009
        '''
        period = period.this_year
        marpac = simulation.calculate('marpac', period)
        f7un = simulation.calculate('f7un', period)
        f7up = simulation.calculate('f7up', period)
        f7uq = simulation.calculate('f7uq', period)
        _P = simulation.legislation_at(period.start)
        P = simulation.legislation_at(period.start).ir.reductions_impots.invfor

        return period, P.taux * (min_(f7un, P.seuil * (marpac + 1)) + min_(f7up, P.ifortra_seuil * (marpac + 1)) +
                min_(f7uq, P.iforges_seuil * (marpac + 1)))

    @dated_function(start = date(2010, 1, 1), stop = date(2010, 12, 31))
    def function_20100101_20101231(self, simulation, period):
        '''
        Investissements forestiers pour 2010
        '''
        period = period.this_year
        marpac = simulation.calculate('marpac', period)
        f7te = simulation.calculate('f7te', period)
        f7un = simulation.calculate('f7un', period)
        f7up = simulation.calculate('f7up', period)
        f7uq = simulation.calculate('f7uq', period)
        f7uu = simulation.calculate('f7uu', period)
        _P = simulation.legislation_at(period.start)
        P = simulation.legislation_at(period.start).ir.reductions_impots.invfor

        return period, (P.taux * (
            min_(f7un, P.seuil * (marpac + 1)) +
            min_(f7up + f7uu + f7te, P.ifortra_seuil * (marpac + 1)) +
            min_(f7uq, P.iforges_seuil * (marpac + 1))))

    @dated_function(start = date(2011, 1, 1), stop = date(2011, 12, 31))
    def function_20110101_20111231(self, simulation, period):
        '''
        Investissements forestiers pour 2011 cf. 2041 GK
        '''
        period = period.this_year
        marpac = simulation.calculate('marpac', period)
        f7te = simulation.calculate('f7te', period)
        f7tf = simulation.calculate('f7tf', period)
        f7ul = simulation.calculate('f7ul', period)
        f7un = simulation.calculate('f7un', period)
        f7up = simulation.calculate('f7up', period)
        f7uq = simulation.calculate('f7uq', period)
        f7uu = simulation.calculate('f7uu', period)
        f7uv = simulation.calculate('f7uv', period)
        _P = simulation.legislation_at(period.start)
        P = simulation.legislation_at(period.start).ir.reductions_impots.invfor

        max0 = max_(0, P.ifortra_seuil * (marpac + 1) - f7ul)
        max1 = max_(0, max0 - f7uu + f7te + f7uv + f7tf)
        return period, (P.taux * (
            min_(f7un, P.seuil * (marpac + 1)) +
            min_(f7up, max1) +
            min_(f7uq, P.iforges_seuil * (marpac + 1))) +
            P.report10 * min_(f7uu + f7te + f7uv + f7tf, max0) +
            P.taux_ass * min_(f7ul, P.ifortra_seuil * (marpac + 1)))

    @dated_function(start = date(2012, 1, 1), stop = date(2012, 12, 31))
    def function_20120101_20121231(self, simulation, period):
        '''
        Investissements forestiers pour 2012 cf. 2041 GK
        '''
        period = period.this_year
        marpac = simulation.calculate('marpac', period)
        f7te = simulation.calculate('f7te', period)
        f7tf = simulation.calculate('f7tf', period)
        f7tg = simulation.calculate('f7tg', period)
        f7ul = simulation.calculate('f7ul', period)
        f7un = simulation.calculate('f7un', period)
        f7up = simulation.calculate('f7up', period)
        f7uq = simulation.calculate('f7uq', period)
        f7uu = simulation.calculate('f7uu', period)
        f7uv = simulation.calculate('f7uv', period)
        f7uw = simulation.calculate('f7uw', period)
        _P = simulation.legislation_at(period.start)
        P = simulation.legislation_at(period.start).ir.reductions_impots.invfor

        max0 = max_(0, P.ifortra_seuil * (marpac + 1) - f7ul)
        max1 = max_(0, max0 - f7uu + f7te + f7uv + f7tf)
        max2 = max_(0, max1 - f7tg - f7uw)
        return period, (P.taux * (
            min_(f7un, P.seuil * (marpac + 1)) +
            min_(f7up, max2) +
            min_(f7uq, P.iforges_seuil * (marpac + 1))) +
            P.report10 * min_(f7uu + f7te + f7uv + f7tf, max0) +
            P.report11 * min_(f7tg + f7uw, max1) +
            P.taux_ass * min_(f7ul, P.ifortra_seuil * (marpac + 1)))

    @dated_function(start = date(2013, 1, 1), stop = date(2013, 12, 31))
    def function_20130101_20131231(self, simulation, period):
        '''
        Investissements forestiers pour 2013 cf. 2041 GK
        '''
        period = period.this_year
        marpac = simulation.calculate('marpac', period)
        f7te = simulation.calculate('f7te', period)
        f7tf = simulation.calculate('f7tf', period)
        f7tg = simulation.calculate('f7tg', period)
        f7th = simulation.calculate('f7th', period)
        f7ul = simulation.calculate('f7ul', period)
        f7un = simulation.calculate('f7un', period)
        f7up = simulation.calculate('f7up', period)
        f7uq = simulation.calculate('f7uq', period)
        f7uu = simulation.calculate('f7uu', period)
        f7uv = simulation.calculate('f7uv', period)
        f7uw = simulation.calculate('f7uw', period)
        f7ux = simulation.calculate('f7ux', period)
        _P = simulation.legislation_at(period.start)
        P = simulation.legislation_at(period.start).ir.reductions_impots.invfor

        max0 = max_(0, P.ifortra_seuil * (marpac + 1) - f7ul)
        max1 = max_(0, max0 - f7uu + f7te + f7uv + f7tf)
        max2 = max_(0, max1 - f7tg - f7uw)
        max3 = max_(0, max2 - f7th - f7ux)
        return period, (P.taux * (
            min_(f7un, P.seuil * (marpac + 1)) +
            min_(f7up, max3) +
            min_(f7uq, P.iforges_seuil * (marpac + 1))) +
            P.report10 * min_(f7uu + f7te + f7uv + f7tf, max0) +
            P.report11 * min_(f7tg + f7uw, max1) +
            P.report12 * min_(f7th + f7ux, max2) +
            P.taux_ass * min_(f7ul, P.ifortra_seuil * (marpac + 1)))


class invlst(DatedVariable):
    column = FloatCol(default = 0)
    entity_class = FoyersFiscaux
    label = u"invlst"

    @dated_function(start = date(2004, 1, 1), stop = date(2004, 12, 31))
    def function_20040101_20041231(self, simulation, period):
        '''
        Investissements locatifs dans le secteur touristique
        2004
        '''
        period = period.this_year
        marpac = simulation.calculate('marpac', period)
        f7xc = simulation.calculate('f7xc', period)
        f7xd = simulation.calculate('f7xd', period)
        f7xe = simulation.calculate('f7xe', period)
        f7xf = simulation.calculate('f7xf', period)
        f7xg = simulation.calculate('f7xg', period)
        f7xh = simulation.calculate('f7xh', period)
        f7xi = simulation.calculate('f7xi', period)
        f7xj = simulation.calculate('f7xj', period)
        f7xk = simulation.calculate('f7xk', period)
        f7xl = simulation.calculate('f7xl', period)
        f7xm = simulation.calculate('f7xm', period)
        f7xn = simulation.calculate('f7xn', period)
        f7xo = simulation.calculate('f7xo', period)
        _P = simulation.legislation_at(period.start)
        P = simulation.legislation_at(period.start).ir.reductions_impots.invlst

        seuil1 = P.seuil1 * (1 + marpac)
        seuil2 = P.seuil2 * (1 + marpac)
        seuil3 = P.seuil3 * (1 + marpac)

        xc = P.taux_xc * min_(f7xc, seuil1 / 4)
        xd = P.taux_xd * f7xd
        xe = P.taux_xe * min_(f7xe, seuil1 / 6)
        xf = P.taux_xf * f7xf
        xg = P.taux_xg * min_(f7xg, seuil2)
        xh = P.taux_xh * min_(f7xh, seuil3)
        xi = P.taux_xi * min_(f7xi, seuil1 / 4)
        xj = P.taux_xj * f7xj
        xk = P.taux_xk * f7xk
        xl = P.taux_xl * min_(f7xl, seuil1 / 6)
        xm = P.taux_xm * f7xm
        xn = P.taux_xn * min_(f7xn, seuil1 / 6)
        xo = P.taux_xo * f7xo

        return period, around(xc + xd + xe + xf + xg + xh + xi + xj + xk + xl + xm + xn + xo)

    @dated_function(start = date(2005, 1, 1), stop = date(2010, 12, 31))
    def function_20050101_20101231(self, simulation, period):
        '''
        Investissements locatifs dans le secteur touristique
        2005-2010
        '''
        period = period.this_year
        marpac = simulation.calculate('marpac', period)
        f7xc = simulation.calculate('f7xc', period)
        f7xd = simulation.calculate('f7xd', period)
        f7xe = simulation.calculate('f7xe', period)
        f7xf = simulation.calculate('f7xf', period)
        f7xg = simulation.calculate('f7xg', period)
        f7xh = simulation.calculate('f7xh', period)
        f7xi = simulation.calculate('f7xi', period)
        f7xj = simulation.calculate('f7xj', period)
        f7xk = simulation.calculate('f7xk', period)
        f7xl = simulation.calculate('f7xl', period)
        f7xm = simulation.calculate('f7xm', period)
        f7xn = simulation.calculate('f7xn', period)
        f7xo = simulation.calculate('f7xo', period)
        _P = simulation.legislation_at(period.start)
        P = simulation.legislation_at(period.start).ir.reductions_impots.invlst

        seuil1 = P.seuil1 * (1 + marpac)
        seuil2 = P.seuil2 * (1 + marpac)
        seuil3 = P.seuil3 * (1 + marpac)

        xc = P.taux_xc * min_(f7xc, seuil1 / 6)
        xd = P.taux_xd * f7xd
        xe = P.taux_xe * min_(f7xe, seuil1 / 6)
        xf = P.taux_xf * f7xf
        xg = P.taux_xg * min_(f7xg, seuil2)
        xh = P.taux_xh * min_(f7xh, seuil2 - f7xg)
        xi = P.taux_xi * f7xi
        xj = P.taux_xj * f7xj
        xk = P.taux_xk * f7xk
        xl = P.taux_xl * min_(f7xl, seuil1 / 6)
        xm = P.taux_xm * f7xm
        xn = P.taux_xn * min_(f7xn, seuil1 / 6)
        xo = P.taux_xo * f7xo

        return period, around(xc + xd + xe + xf + xg + xh + xi + xj + xk + xl + xm + xn + xo)

    @dated_function(start = date(2011, 1, 1), stop = date(2011, 12, 31))
    def function_20110101_20111231(self, simulation, period):
        '''
        Investissements locatifs dans le secteur touristique
        2011
        '''
        period = period.this_year
        marpac = simulation.calculate('marpac', period)
        f7xa = simulation.calculate('f7xa', period)
        f7xb = simulation.calculate('f7xb', period)
        f7xc = simulation.calculate('f7xc', period)
        f7xd = simulation.calculate('f7xd', period)
        f7xe = simulation.calculate('f7xe', period)
        f7xf = simulation.calculate('f7xf', period)
        f7xg = simulation.calculate('f7xg', period)
        f7xh = simulation.calculate('f7xh', period)
        f7xi = simulation.calculate('f7xi', period)
        f7xj = simulation.calculate('f7xj', period)
        f7xk = simulation.calculate('f7xk', period)
        f7xl = simulation.calculate('f7xl', period)
        f7xm = simulation.calculate('f7xm', period)
        f7xn = simulation.calculate('f7xn', period)
        f7xo = simulation.calculate('f7xo', period)
        f7xp = simulation.calculate('f7xp', period)
        f7xq = simulation.calculate('f7xq', period)
        f7xr = simulation.calculate('f7xr', period)
        _P = simulation.legislation_at(period.start)
        P = simulation.legislation_at(period.start).ir.reductions_impots.invlst

        seuil1 = P.seuil1 * (1 + marpac)
        seuil2 = P.seuil2 * (1 + marpac)
        seuil3 = P.seuil3 * (1 + marpac)

        xc = P.taux_xc * min_(f7xc, seuil1 / 6)
        xa = P.taux_xa * min_(f7xa, seuil2)
        xg = P.taux_xg * min_(f7xg, seuil2 - f7xa)
        xb = P.taux_xb * min_(f7xb, seuil2 - f7xa - f7xg)
        xh = P.taux_xh * min_(f7xh, seuil2 - f7xa - f7xg - f7xb)
        xi = P.taux_xi * (f7xf + f7xi + f7xp)
        xj = P.taux_xj * (f7xm + f7xj + f7xq)
        xl = P.taux_xl * min_(f7xl, seuil1 / 6)
        xo = P.taux_xo * (f7xk + f7xo + f7xr)

        return period, around(xc + xa + xg + xb + xh + xi + xj + xl + xo)

    @dated_function(start = date(2012, 1, 1), stop = date(2012, 12, 31))
    def function_20120101_20121231(self, simulation, period):
        '''
        Investissements locatifs dans le secteur touristique
        2012
        '''
        period = period.this_year
        marpac = simulation.calculate('marpac', period)
        f7xa = simulation.calculate('f7xa', period)
        f7xb = simulation.calculate('f7xb', period)
        f7xc = simulation.calculate('f7xc', period)
        f7xd = simulation.calculate('f7xd', period)
        f7xe = simulation.calculate('f7xe', period)
        f7xf = simulation.calculate('f7xf', period)
        f7xg = simulation.calculate('f7xg', period)
        f7xh = simulation.calculate('f7xh', period)
        f7xi = simulation.calculate('f7xi', period)
        f7xj = simulation.calculate('f7xj', period)
        f7xk = simulation.calculate('f7xk', period)
        f7xl = simulation.calculate('f7xl', period)
        f7xm = simulation.calculate('f7xm', period)
        f7xn = simulation.calculate('f7xn', period)
        f7xo = simulation.calculate('f7xo', period)
        f7xp = simulation.calculate('f7xp', period)
        f7xq = simulation.calculate('f7xq', period)
        f7xr = simulation.calculate('f7xr', period)
        f7xv = simulation.calculate('f7xv', period)
        f7xx = simulation.calculate('f7xx', period)
        f7xz = simulation.calculate('f7xz', period)
        _P = simulation.legislation_at(period.start)
        P = simulation.legislation_at(period.start).ir.reductions_impots.invlst

        seuil1 = P.seuil1 * (1 + marpac)
        seuil2 = P.seuil2 * (1 + marpac)
        seuil3 = P.seuil3 * (1 + marpac)

        xc = P.taux_xc * min_(f7xc, seuil1 / 6)
        xa = P.taux_xa * min_(f7xa, seuil2)
        xg = P.taux_xg * min_(f7xg, seuil2 - f7xa)
        xx = P.taux_xx * min_(f7xx, seuil2 - f7xa - f7xg)
        xb = P.taux_xb * min_(f7xb, seuil2 - f7xa - f7xg - f7xx)
        xh = P.taux_xh * min_(f7xh, seuil2 - f7xa - f7xg - f7xb - f7xx)
        xz = P.taux_xz * min_(f7xz, seuil2 - f7xa - f7xg - f7xb - f7xx - f7xh)
        xi = P.taux_xi * (f7xf + f7xi + f7xp + f7xn)
        xj = P.taux_xj * (f7xm + f7xj + f7xq + f7xv)
        xl = P.taux_xl * min_(f7xl, seuil1 / 6)
        xo = P.taux_xo * (f7xk + f7xo + f7xr)

        return period, around(xc + xa + xg + xx + xb + xz + xh + xi + xj + xl + xo)

    @dated_function(start = date(2013, 1, 1), stop = date(2013, 12, 31))
    def function_20130101_20131231(self, simulation, period):
        '''
        Investissements locatifs dans le secteur touristique
        2013
        '''
        period = period.this_year
        marpac = simulation.calculate('marpac', period)
        f7uy = simulation.calculate('f7uy', period)
        f7uz = simulation.calculate('f7uz', period)
        f7xf = simulation.calculate('f7xf', period)
        f7xi = simulation.calculate('f7xi', period)
        f7xj = simulation.calculate('f7xj', period)
        f7xk = simulation.calculate('f7xk', period)
        f7xm = simulation.calculate('f7xm', period)
        f7xn = simulation.calculate('f7xn', period)
        f7xo = simulation.calculate('f7xo', period)
        f7xp = simulation.calculate('f7xp', period)
        f7xq = simulation.calculate('f7xq', period)
        f7xr = simulation.calculate('f7xr', period)
        f7xv = simulation.calculate('f7xv', period)
        _P = simulation.legislation_at(period.start)
        P = simulation.legislation_at(period.start).ir.reductions_impots.invlst

        xi = P.taux_xi * (f7xf + f7xi + f7xp + f7xn + f7uy)
        xj = P.taux_xj * (f7xm + f7xj + f7xq + f7xv + f7uz)
        xo = P.taux_xo * (f7xk + f7xo + f7xr)

        return period, around(xi + xj + xo)


class invrev(Variable):
    column = FloatCol(default = 0)
    entity_class = FoyersFiscaux
    label = u"invrev"
    start_date = date(2002, 1, 1)
    stop_date = date(2003, 12, 31)

    def function(self, simulation, period):
        '''
        Investissements locatifs dans les résidences de tourisme situées dans une zone de
        revitalisation rurale (cases GS, GT, XG, GU et GV)
        2002-2003
        TODO 1/4 codé en dur
        '''
        period = period.this_year
        marpac = simulation.calculate('marpac', period)
        f7gs = simulation.calculate('f7gs', period)
        f7gt = simulation.calculate('f7gt', period)
        f7xg = simulation.calculate('f7xg', period)
        f7gu = simulation.calculate('f7gu', period)
        f7gv = simulation.calculate('f7gv', period)
        P = simulation.legislation_at(period.start).ir.reductions_impots.invrev

        return period, (P.taux_gs * min_(f7gs, P.seuil_gs * (1 + marpac)) / 4 +
                 P.taux_gu * min_(f7gu, P.seuil_gu * (1 + marpac)) / 4 +
                 P.taux_xg * min_(f7xg, P.seuil_xg * (1 + marpac)) / 4 +
                 P.taux_gt * f7gt + P.taux_gt * f7gv)


class locmeu(DatedVariable):
    column = FloatCol(default = 0)
    entity_class = FoyersFiscaux
    label = u"locmeu"

    @dated_function(start = date(2009, 1, 1), stop = date(2009, 12, 31))
    def function_20090101_20091231(self, simulation, period):
        '''
        Investissement en vue de la location meublée non professionnelle dans certains établissements ou résidences
        2009
        '''
        period = period.this_year
        f7ij = simulation.calculate('f7ij', period)
        P = simulation.legislation_at(period.start).ir.reductions_impots.locmeu

        return period, P.taux * min_(P.max, f7ij) / 9

    @dated_function(start = date(2010, 1, 1), stop = date(2010, 12, 31))
    def function_20100101_20101231(self, simulation, period):
        '''
        Investissement en vue de la location meublée non professionnelle dans certains établissements ou résidences
        2010
        '''
        period = period.this_year
        f7ij = simulation.calculate('f7ij', period)
        f7ik = simulation.calculate('f7ik', period)
        f7il = simulation.calculate('f7il', period)
        f7im = simulation.calculate('f7im', period)
        f7is = simulation.calculate('f7is', period)
        P = simulation.legislation_at(period.start).ir.reductions_impots.locmeu

        return period, ((min_(P.max, max_(f7ij, f7il)) + min_(P.max, f7im)) / 9 + f7ik) * P.taux + f7is

    @dated_function(start = date(2011, 1, 1), stop = date(2011, 12, 31))
    def function_20110101_20111231(self, simulation, period):
        '''
        Investissement en vue de la location meublée non professionnelle dans certains établissements ou résidences
        2011
        '''
        period = period.this_year
        f7ij = simulation.calculate('f7ij', period)
        f7ik = simulation.calculate('f7ik', period)
        f7il = simulation.calculate('f7il', period)
        f7im = simulation.calculate('f7im', period)
        f7in = simulation.calculate('f7in', period)
        f7io = simulation.calculate('f7io', period)
        f7ip = simulation.calculate('f7ip', period)
        f7iq = simulation.calculate('f7iq', period)
        f7ir = simulation.calculate('f7ir', period)
        f7is = simulation.calculate('f7is', period)
        f7it = simulation.calculate('f7it', period)
        f7iu = simulation.calculate('f7iu', period)
        f7iv = simulation.calculate('f7iv', period)
        f7iw = simulation.calculate('f7iw', period)
        P = simulation.legislation_at(period.start).ir.reductions_impots.locmeu

        m20 = (maxi(f7ij, f7il, f7in, f7iv) == max_(f7il, f7in))
        return period, ((min_(P.max, maxi(f7ij, f7il, f7in, f7iv)) * (P.taux20 * m20 + P.taux18 * not_(m20)) +
                P.taux * (min_(P.max, max_(f7im, f7iw)) + min_(P.max, f7io))) / 9 +
            P.taux * max_(f7ik, f7ip + f7ir + f7iq) +
            f7is + f7iu + f7it)

    @dated_function(start = date(2012, 1, 1), stop = date(2012, 12, 31))
    def function_20120101_20121231(self, simulation, period):
        '''
        Investissement en vue de la location meublée non professionnelle dans certains établissements ou résidences
        2012
        '''
        period = period.this_year
        f7ia = simulation.calculate('f7ia', period)
        f7ib = simulation.calculate('f7ib', period)
        f7ic = simulation.calculate('f7ic', period)
        f7id = simulation.calculate('f7id', period)
        f7ie = simulation.calculate('f7ie', period)
        f7if = simulation.calculate('f7if', period)
        f7ig = simulation.calculate('f7ig', period)
        f7ih = simulation.calculate('f7ih', period)
        f7ij = simulation.calculate('f7ij', period)
        f7ik = simulation.calculate('f7ik', period)
        f7il = simulation.calculate('f7il', period)
        f7im = simulation.calculate('f7im', period)
        f7in = simulation.calculate('f7in', period)
        f7io = simulation.calculate('f7io', period)
        f7ip = simulation.calculate('f7ip', period)
        f7iq = simulation.calculate('f7iq', period)
        f7ir = simulation.calculate('f7ir', period)
        f7is = simulation.calculate('f7is', period)
        f7it = simulation.calculate('f7it', period)
        f7iu = simulation.calculate('f7iu', period)
        f7iv = simulation.calculate('f7iv', period)
        f7iw = simulation.calculate('f7iw', period)
        f7ix = simulation.calculate('f7ix', period)
        f7iz = simulation.calculate('f7iz', period)
        P = simulation.legislation_at(period.start).ir.reductions_impots.locmeu

        m18 = (maxi(f7id, f7ie, f7if, f7ig) == max_(f7ie, f7if))
        m20 = (maxi(f7ij, f7il, f7in, f7iv) == max_(f7il, f7in))
        return period, ((min_(P.max, maxi(f7ij, f7il, f7in, f7iv)) * (P.taux20 * m20 + P.taux18 * not_(m20)) +
                min_(P.max, maxi(f7id, f7ie, f7if, f7ig)) * (P.taux18 * m18 + P.taux11 * not_(m18)) +
                P.taux * (min_(P.max, max_(f7im, f7iw)) + min_(P.max, f7io))) / 9 +
            P.taux * max_(f7ik + f7ip, f7ir + f7iq) +
            f7ia + f7ib + f7ic + f7ih + f7is + f7iu + f7it + f7ix + f7iz)

    @dated_function(start = date(2013, 1, 1), stop = date(2013, 12, 31))
    def function_20130101_20131231(self, simulation, period):
        '''
        Investissement en vue de la location meublée non professionnelle dans certains établissements ou résidences
        2013
        '''
        period = period.this_year
        f7ia = simulation.calculate('f7ia', period)
        f7ib = simulation.calculate('f7ib', period)
        f7ic = simulation.calculate('f7ic', period)
        f7id = simulation.calculate('f7id', period)
        f7ie = simulation.calculate('f7ie', period)
        f7if = simulation.calculate('f7if', period)
        f7ig = simulation.calculate('f7ig', period)
        f7ih = simulation.calculate('f7ih', period)
        f7ij = simulation.calculate('f7ij', period)
        f7ik = simulation.calculate('f7ik', period)
        f7il = simulation.calculate('f7il', period)
        f7im = simulation.calculate('f7im', period)
        f7in = simulation.calculate('f7in', period)
        f7io = simulation.calculate('f7io', period)
        f7ip = simulation.calculate('f7ip', period)
        f7iq = simulation.calculate('f7iq', period)
        f7ir = simulation.calculate('f7ir', period)
        f7is = simulation.calculate('f7is', period)
        f7it = simulation.calculate('f7it', period)
        f7iu = simulation.calculate('f7iu', period)
        f7iv = simulation.calculate('f7iv', period)
        f7iw = simulation.calculate('f7iw', period)
        f7ix = simulation.calculate('f7ix', period)
        f7iy = simulation.calculate('f7iy', period)
        f7iz = simulation.calculate('f7iz', period)
        f7jc = simulation.calculate('f7jc', period)
        f7ji = simulation.calculate('f7ji', period)
        f7js = simulation.calculate('f7js', period)
        f7jt = simulation.calculate('f7jt', period)
        f7ju = simulation.calculate('f7ju', period)
        f7jv = simulation.calculate('f7jv', period)
        f7jw = simulation.calculate('f7jw', period)
        f7jx = simulation.calculate('f7jx', period)
        f7jy = simulation.calculate('f7jy', period)
        P = simulation.legislation_at(period.start).ir.reductions_impots.locmeu

        m18 = (maxi(f7id, f7ie, f7if, f7ig) == max_(f7ie, f7if))
        m20 = (maxi(f7ij, f7il, f7in, f7iv) == max_(f7il, f7in))
        return period, ((min_(P.max, maxi(f7ij, f7il, f7in, f7iv)) * (P.taux20 * m20 + P.taux18 * not_(m20)) +
                min_(P.max, maxi(f7id, f7ie, f7if, f7ig)) * (P.taux18 * m18 + P.taux11 * not_(m18)) +
                P.taux11 * min_(P.max, f7jt + f7ju) +
                P.taux * (min_(P.max, max_(f7im, f7iw)) + min_(P.max, f7io))) / 9 +
            P.taux * max_(f7ik + f7ip, f7ir + f7iq) +
            f7ia + f7ib + f7ic + f7ih + f7is + f7iu + f7it + f7ix + f7iy + f7iz + f7jv + f7jw + f7jx + f7jy + f7jc +
                f7ji + f7js)


class mohist(Variable):
    column = FloatCol(default = 0)
    entity_class = FoyersFiscaux
    label = u"mohist"
    start_date = date(2008, 1, 1)

    def function(self, simulation, period):
        '''
        Travaux de conservation et de restauration d’objets classés monuments historiques (case NZ)
        2008-
        '''
        period = period.this_year
        f7nz = simulation.calculate('f7nz', period)
        P = simulation.legislation_at(period.start).ir.reductions_impots.mohist

        return period, P.taux * min_(f7nz, P.max)


class patnat(DatedVariable):
    column = FloatCol(default = 0)
    entity_class = FoyersFiscaux
    label = u"patnat"

    @dated_function(start = date(2010, 1, 1), stop = date(2010, 12, 31))
    def function_20100101_20101231(self, simulation, period):
        '''
        Dépenses de protections du patrimoine naturel (case 7KA)
        2010
        '''
        period = period.this_year
        f7ka = simulation.calculate('f7ka', period)
        P = simulation.legislation_at(period.start).ir.reductions_impots.patnat

        max1 = P.max
        return period, P.taux * min_(f7ka, max1)

    @dated_function(start = date(2011, 1, 1), stop = date(2011, 12, 31))
    def function_20110101_20111231(self, simulation, period):
        '''
        Dépenses de protections du patrimoine naturel (case 7KA, 7KB)
        2011
        '''
        period = period.this_year
        f7ka = simulation.calculate('f7ka', period)
        f7kb = simulation.calculate('f7kb', period)
        P = simulation.legislation_at(period.start).ir.reductions_impots.patnat

        max1 = P.max
        return period, P.taux * min_(f7ka, max1) + f7kb

    @dated_function(start = date(2012, 1, 1), stop = date(2012, 12, 31))
    def function_20120101_20121231(self, simulation, period):
        '''
        Dépenses de protections du patrimoine naturel (case 7KA, 7KB, 7KC)
        2012
        '''
        period = period.this_year
        f7ka = simulation.calculate('f7ka', period)
        f7kb = simulation.calculate('f7kb', period)
        f7kc = simulation.calculate('f7kc', period)
        P = simulation.legislation_at(period.start).ir.reductions_impots.patnat

        max1 = P.max
        return period, P.taux * min_(f7ka, max1) + f7kb + f7kc

    @dated_function(start = date(2013, 1, 1), stop = date(2013, 12, 31))
    def function_20130101_20131231(self, simulation, period):
        '''
        Dépenses de protections du patrimoine naturel (case 7KA, 7KB, 7KC)
        2013
        '''
        period = period.this_year
        f7ka = simulation.calculate('f7ka', period)
        f7kb = simulation.calculate('f7kb', period)
        f7kc = simulation.calculate('f7kc', period)
        f7kd = simulation.calculate('f7kd', period)
        P = simulation.legislation_at(period.start).ir.reductions_impots.patnat

        max1 = P.max
        return period, P.taux * min_(f7ka, max1) + f7kb + f7kc + f7kd


class prcomp(Variable):
    column = FloatCol(default = 0)
    entity_class = FoyersFiscaux
    label = u"prcomp"

    def function(self, simulation, period):
        '''
        Prestations compensatoires
        2002-
        '''
        period = period.this_year
        f7wm = simulation.calculate('f7wm', period)
        f7wn = simulation.calculate('f7wn', period)
        f7wo = simulation.calculate('f7wo', period)
        f7wp = simulation.calculate('f7wp', period)
        P = simulation.legislation_at(period.start).ir.reductions_impots.prcomp

        div = (f7wo == 0) * 1 + f7wo  # Pour éviter les divisions par zéro

        return period, ((f7wm == 0) * ((f7wn == f7wo) * P.taux * min_(f7wn, P.seuil) +
                                  (f7wn < f7wo) * (f7wo <= P.seuil) * P.taux * f7wn +
                                  max_(0, (f7wn < f7wo) * (f7wo > P.seuil) * P.taux * P.seuil * f7wn / div)) +
                (f7wm != 0) * ((f7wn == f7wm) * (f7wo <= P.seuil) * P.taux * f7wm +
                                  max_(0, (f7wn == f7wm) * (f7wo >= P.seuil) * P.taux * f7wm / div) +
                                  (f7wn > f7wm) * (f7wo <= P.seuil) * P.taux * f7wn +
                                  max_(0, (f7wn > f7wm) * (f7wo >= P.seuil) * P.taux * f7wn / div)) +
                 P.taux * f7wp)


<<<<<<< HEAD
@reference_formula
class reduction_impot_exceptionnelle(SimpleFormulaColumn):
    column = FloatCol(default = 0)
    entity_class = FoyersFiscaux
    label = u"Réduction d'impôt exceptionnelle"
    start_date = date(2013, 1, 1)
    stop_date = date(2013, 12, 31)

    def function(self, simulation, period):
        period = period.start.offset('first-of', 'year').period('year')
        nb_adult = simulation.calculate('nb_adult')
        nbptr = simulation.calculate('nbptr')
        rfr = simulation.calculate('rfr')
        params = simulation.legislation_at(period.start).ir.reductions_impots.reduction_impot_exceptionnelle
        plafond = params.seuil * nb_adult + (nbptr - nb_adult) * 2 * params.majoration_seuil
        montant = params.montant_plafond * nb_adult
        return period, min_(max_(plafond + montant - rfr, 0), montant)


@reference_formula
class repsoc(SimpleFormulaColumn):
=======
class repsoc(Variable):
>>>>>>> ea869ad3
    column = FloatCol(default = 0)
    entity_class = FoyersFiscaux
    label = u"repsoc"
    start_date = date(2003, 1, 1)

    def function(self, simulation, period):
        '''
        Intérèts d'emprunts pour reprises de société
        2003-
        '''
        period = period.this_year
        marpac = simulation.calculate('marpac', period)
        f7fh = simulation.calculate('f7fh', period)
        P = simulation.legislation_at(period.start).ir.reductions_impots.repsoc

        seuil = P.seuil * (marpac + 1)
        return period, P.taux * min_(f7fh, seuil)


class resimm(DatedVariable):
    column = FloatCol(default = 0)
    entity_class = FoyersFiscaux
    label = u"resimm"

    @dated_function(start = date(2009, 1, 1), stop = date(2010, 12, 31))
    def function_20090101_20101231(self, simulation, period):
        '''
        Travaux de restauration immobilière (cases 7RA et 7RB)
        2009-2010
        '''
        period = period.this_year
        f7ra = simulation.calculate('f7ra', period)
        f7rb = simulation.calculate('f7rb', period)
        P = simulation.legislation_at(period.start).ir.reductions_impots.resimm

        max1 = P.max
        max2 = max_(max1 - f7rb, 0)
        return period, P.taux_rb * min_(f7rb, max1) + P.taux_ra * min_(f7ra, max2)

    @dated_function(start = date(2011, 1, 1), stop = date(2011, 12, 31))
    def function_20110101_20111231(self, simulation, period):
        '''
        Travaux de restauration immobilière (cases 7RA, 7RB, 7RC, 7RD)
        2011
        '''
        period = period.this_year
        f7ra = simulation.calculate('f7ra', period)
        f7rb = simulation.calculate('f7rb', period)
        f7rc = simulation.calculate('f7rc', period)
        f7rd = simulation.calculate('f7rd', period)
        P = simulation.legislation_at(period.start).ir.reductions_impots.resimm

        max1 = P.max
        max2 = max_(max1 - f7rd, 0)
        max3 = max_(max2 - f7rb, 0)
        max4 = max_(max3 - f7rc, 0)
        return period, (P.taux_rd * min_(f7rd, max1) + P.taux_rb * min_(f7rb, max2) + P.taux_rc * min_(f7rc, max3) +
                P.taux_ra * min_(f7ra, max4))

    @dated_function(start = date(2012, 1, 1), stop = date(2012, 12, 31))
    def function_20120101_20121231(self, simulation, period):
        '''
        Travaux de restauration immobilière (cases 7RA, 7RB, 7RC, 7RD, 7RE, 7RF)
        2012
        '''
        period = period.this_year
        f7ra = simulation.calculate('f7ra', period)
        f7rb = simulation.calculate('f7rb', period)
        f7rc = simulation.calculate('f7rc', period)
        f7rd = simulation.calculate('f7rd', period)
        f7re = simulation.calculate('f7re', period)
        f7rf = simulation.calculate('f7rf', period)
        P = simulation.legislation_at(period.start).ir.reductions_impots.resimm

        max1 = P.max
        max2 = max_(max1 - f7rd, 0)
        max3 = max_(max2 - f7rb, 0)
        max4 = max_(max3 - f7rc - f7rf, 0)
        max5 = max_(max4 - f7ra, 0)
        return period, (P.taux_rd * min_(f7rd, max1) + P.taux_rb * min_(f7rb, max2) + P.taux_rc * min_(f7rc + f7rf, max3) +
                P.taux_ra * min_(f7ra, max4) + P.taux_re * min_(f7re, max5))

    @dated_function(start = date(2013, 1, 1), stop = date(2013, 12, 31))
    def function_20130101_20131231(self, simulation, period):
        '''
        Travaux de restauration immobilière (cases 7RA, 7RB, 7RC, 7RD, 7RE, 7RF, 7SX, 7SY)
        2012
        '''
        period = period.this_year
        f7ra = simulation.calculate('f7ra', period)
        f7rb = simulation.calculate('f7rb', period)
        f7rc = simulation.calculate('f7rc', period)
        f7rd = simulation.calculate('f7rd', period)
        f7re = simulation.calculate('f7re', period)
        f7rf = simulation.calculate('f7rf', period)
        f7sx = simulation.calculate('f7sx', period)
        f7sy = simulation.calculate('f7sy', period)
        P = simulation.legislation_at(period.start).ir.reductions_impots.resimm

        max1 = P.max
        max2 = max_(max1 - f7rd, 0)
        max3 = max_(max2 - f7rb, 0)
        max4 = max_(max3 - f7rc - f7sy - f7rf, 0)
        max5 = max_(max4 - f7ra, 0)
        return period, (P.taux_rd * min_(f7rd, max1) + P.taux_rb * min_(f7rb, max2) + P.taux_rc * min_(f7sy + f7rf + f7rc, max3) +
                P.taux_ra * min_(f7ra, max4) + P.taux_re * min_(f7re + f7sx, max5))


class rsceha(Variable):
    column = FloatCol(default = 0)
    entity_class = FoyersFiscaux
    label = u"rsceha"

    def function(self, simulation, period):
        '''
        Rentes de survie et contrats d'épargne handicap
        2002-
        '''
        period = period.this_year
        nb_pac2 = simulation.calculate('nb_pac2', period)
        nbR = simulation.calculate('nbR', period)
        f7gz = simulation.calculate('f7gz', period)
        P = simulation.legislation_at(period.start).ir.reductions_impots.rsceha

        max1 = P.seuil1 + (nb_pac2 - nbR) * P.seuil2
        return period, P.taux * min_(f7gz, max1)


class saldom(DatedVariable):
    column = FloatCol(default = 0)
    entity_class = FoyersFiscaux
    label = u"saldom"

    @dated_function(start = date(2002, 1, 1), stop = date(2004, 12, 31))
    def function_20020101_20041231(self, simulation, period):
        '''
        Sommes versées pour l'emploi d'un salariés à  domicile
        2002-2004
        '''
        period = period.this_year
        f7df = simulation.calculate('f7df', period)
        f7dg = simulation.calculate('f7dg', period)
        _P = simulation.legislation_at(period.start)
        P = simulation.legislation_at(period.start).ir.reductions_impots.saldom

        isinvalid = f7dg
        max1 = P.max1 * not_(isinvalid) + P.max3 * isinvalid
        return period, P.taux * min_(f7df, max1)

    @dated_function(start = date(2005, 1, 1), stop = date(2006, 12, 31))
    def function_20050101_20061231(self, simulation, period):
        '''
        Sommes versées pour l'emploi d'un salariés à  domicile
        2005-2006
        '''
        period = period.this_year
        nb_pac2 = simulation.calculate('nb_pac2', period)
        f7df = simulation.calculate('f7df', period)
        f7dl = simulation.calculate('f7dl', period)
        f7dg = simulation.calculate('f7dg', period)
        _P = simulation.legislation_at(period.start)
        P = simulation.legislation_at(period.start).ir.reductions_impots.saldom

        isinvalid = f7dg
        nbpacmin = nb_pac2 + f7dl
        maxBase = P.max1
        maxDuMaxNonInv = P.max2
        maxNonInv = min_(maxBase + P.pac * nbpacmin, maxDuMaxNonInv)
        max1 = maxNonInv * not_(isinvalid) + P.max3 * isinvalid
        return period, P.taux * min_(f7df, max1)

    @dated_function(start = date(2007, 1, 1), stop = date(2008, 12, 31))
    def function_20070101_20081231(self, simulation, period):
        '''
        Sommes versées pour l'emploi d'un salariés à  domicile
        2007-2008
        '''
        period = period.this_year
        nb_pac2 = simulation.calculate('nb_pac2', period)
        f7db = simulation.calculate('f7db', period)
        f7df = simulation.calculate('f7df', period)
        f7dl = simulation.calculate('f7dl', period)
        f7dg = simulation.calculate('f7dg', period)
        _P = simulation.legislation_at(period.start)
        P = simulation.legislation_at(period.start).ir.reductions_impots.saldom

        isinvalid = f7dg
        nbpacmin = nb_pac2 + f7dl
        maxBase = P.max1
        maxDuMaxNonInv = P.max2
        maxNonInv = min_(maxBase + P.pac * nbpacmin, maxDuMaxNonInv)
        maxEffectif = maxNonInv * not_(isinvalid) + P.max3 * isinvalid
        max1 = maxEffectif - min_(f7db, maxEffectif)
        return period, P.taux * min_(f7df, max1)

    @dated_function(start = date(2009, 1, 1), stop = date(2013, 12, 31))
    def function_20090101_20131231(self, simulation, period):
        '''
        Sommes versées pour l'emploi d'un salariés à  domicile
        2009-2013
        '''
        period = period.this_year
        nb_pac2 = simulation.calculate('nb_pac2', period)
        f7db = simulation.calculate('f7db', period)
        f7df = simulation.calculate('f7df', period)
        f7dl = simulation.calculate('f7dl', period)
        f7dq = simulation.calculate('f7dq', period)
        f7dg = simulation.calculate('f7dg', period)
        _P = simulation.legislation_at(period.start)
        P = simulation.legislation_at(period.start).ir.reductions_impots.saldom

        isinvalid = f7dg
        annee1 = f7dq
        nbpacmin = nb_pac2 + f7dl
        maxBase = P.max1 * not_(annee1) + P.max1_1ereAnnee * annee1
        maxDuMaxNonInv = P.max2 * not_(annee1) + P.max2_1ereAnnee * annee1
        maxNonInv = min_(maxBase + P.pac * nbpacmin, maxDuMaxNonInv)
        maxEffectif = maxNonInv * not_(isinvalid) + P.max3 * isinvalid
        max1 = maxEffectif - min_(f7db, maxEffectif)
        return period, P.taux * min_(f7df, max1)


class scelli(DatedVariable):
    column = FloatCol(default = 0)
    entity_class = FoyersFiscaux
    label = u"scelli"

    @dated_function(start = date(2009, 1, 1), stop = date(2009, 12, 31))
    def function_20090101_20091231(self, simulation, period):
        '''
        Investissements locatif neufs : Dispositif Scellier (cases 7HJ et 7HK)
        2009
        '''
        period = period.this_year
        f7hj = simulation.calculate('f7hj', period)
        f7hk = simulation.calculate('f7hk', period)
        P = simulation.legislation_at(period.start).ir.reductions_impots.scelli

        return period, max_(P.taux1 * min_(P.max, f7hj), P.taux2 * min_(P.max, f7hk)) / 9

    @dated_function(start = date(2010, 1, 1), stop = date(2010, 12, 31))
    def function_20100101_20101231(self, simulation, period):
        '''
        Investissements locatif neufs : Dispositif Scellier
        2010
        '''
        period = period.this_year
        f7hj = simulation.calculate('f7hj', period)
        f7hk = simulation.calculate('f7hk', period)
        f7hn = simulation.calculate('f7hn', period)
        f7ho = simulation.calculate('f7ho', period)
        f7hl = simulation.calculate('f7hl', period)
        f7hm = simulation.calculate('f7hm', period)
        f7hr = simulation.calculate('f7hr', period)
        f7hs = simulation.calculate('f7hs', period)
        f7la = simulation.calculate('f7la', period)
        P = simulation.legislation_at(period.start).ir.reductions_impots.scelli

        return period, (max_(
                    max_(P.taux1 * min_(P.max, f7hj),
                    P.taux2 * min_(P.max, f7hk)),
                    max_(P.taux1 * min_(P.max, f7hn),
                    P.taux2 * min_(P.max, f7ho))) / 9 +
                max_(
                    P.taux1 * min_(P.max, f7hl),
                    P.taux2 * min_(P.max, f7hm)) / 9 +
                max_(P.taux1 * f7hr, P.taux2 * f7hs) +
                f7la)

    @dated_function(start = date(2011, 1, 1), stop = date(2011, 12, 31))
    def function_20110101_20111231(self, simulation, period):
        '''
        Investissements locatif neufs : Dispositif Scellier
        2011
        '''
        period = period.this_year
        f7hj = simulation.calculate('f7hj', period)
        f7hk = simulation.calculate('f7hk', period)
        f7hl = simulation.calculate('f7hl', period)
        f7hm = simulation.calculate('f7hm', period)
        f7hn = simulation.calculate('f7hn', period)
        f7ho = simulation.calculate('f7ho', period)
        f7hr = simulation.calculate('f7hr', period)
        f7hs = simulation.calculate('f7hs', period)
        f7ht = simulation.calculate('f7ht', period)
        f7hu = simulation.calculate('f7hu', period)
        f7hv = simulation.calculate('f7hv', period)
        f7hw = simulation.calculate('f7hw', period)
        f7hx = simulation.calculate('f7hx', period)
        f7hz = simulation.calculate('f7hz', period)
        f7la = simulation.calculate('f7la', period)
        f7lb = simulation.calculate('f7lb', period)
        f7lc = simulation.calculate('f7lc', period)
        f7na = simulation.calculate('f7na', period)
        f7nb = simulation.calculate('f7nb', period)
        f7nc = simulation.calculate('f7nc', period)
        f7nd = simulation.calculate('f7nd', period)
        f7ne = simulation.calculate('f7ne', period)
        f7nf = simulation.calculate('f7nf', period)
        f7ng = simulation.calculate('f7ng', period)
        f7nh = simulation.calculate('f7nh', period)
        f7ni = simulation.calculate('f7ni', period)
        f7nj = simulation.calculate('f7nj', period)
        f7nk = simulation.calculate('f7nk', period)
        f7nl = simulation.calculate('f7nl', period)
        f7nm = simulation.calculate('f7nm', period)
        f7nn = simulation.calculate('f7nn', period)
        f7no = simulation.calculate('f7no', period)
        f7np = simulation.calculate('f7np', period)
        f7nq = simulation.calculate('f7nq', period)
        f7nr = simulation.calculate('f7nr', period)
        f7ns = simulation.calculate('f7ns', period)
        f7nt = simulation.calculate('f7nt', period)
        P = simulation.legislation_at(period.start).ir.reductions_impots.scelli

        return period, (min_(P.max, maxi(
                    P.taux13 * max_(f7nf, f7nj) / 9,
                    P.taux15 * max_(f7ng, f7ni) / 9,
                    P.taux22 * max_(f7na, f7ne) / 9,
                    P.taux1 * maxi(f7nb, f7nc, f7nd, f7nh) / 9,
                    P.taux36 * maxi(f7nk / 9, f7no / 9, f7np / 5, f7nt / 5),
                    P.taux2 * maxi(f7nl / 9, f7nm / 9, f7nn / 9, f7nq / 5, f7nr / 5, f7ns / 5))) +
                min_(P.max, maxi(
                    P.taux1 * max_(f7hj, f7hn),
                    P.taux2 * max_(f7hk, f7ho))) / 9 +
                min_(P.max, max_(P.taux1 * f7hl, P.taux2 * f7hm)) / 9 +
                min_(P.max, maxi(P.taux1 * f7hv, P.taux1 * f7hx, P.taux2 * f7hw, P.taux2 * f7hz)) +
                min_(P.max, max_(P.taux1 * f7ht, P.taux2 * f7hu)) +
                min_(P.max, max_(P.taux1 * f7hr, P.taux2 * f7hs)) +
                f7la + f7lb + f7lc
                )

    @dated_function(start = date(2012, 1, 1), stop = date(2012, 12, 31))
    def function_20120101_20121231(self, simulation, period):
        '''
        Investissements locatif neufs : Dispositif Scellier
        2012
        '''
        period = period.this_year
        f7ha = simulation.calculate('f7ha', period)
        f7hb = simulation.calculate('f7hb', period)
        f7hg = simulation.calculate('f7hg', period)
        f7hh = simulation.calculate('f7hh', period)
        f7hd = simulation.calculate('f7hd', period)
        f7he = simulation.calculate('f7he', period)
        f7hf = simulation.calculate('f7hf', period)
        f7hj = simulation.calculate('f7hj', period)
        f7hk = simulation.calculate('f7hk', period)
        f7hl = simulation.calculate('f7hl', period)
        f7hm = simulation.calculate('f7hm', period)
        f7hn = simulation.calculate('f7hn', period)
        f7ho = simulation.calculate('f7ho', period)
        f7hr = simulation.calculate('f7hr', period)
        f7hs = simulation.calculate('f7hs', period)
        f7ht = simulation.calculate('f7ht', period)
        f7hu = simulation.calculate('f7hu', period)
        f7hv = simulation.calculate('f7hv', period)
        f7hw = simulation.calculate('f7hw', period)
        f7hx = simulation.calculate('f7hx', period)
        f7hz = simulation.calculate('f7hz', period)
        f7ja = simulation.calculate('f7ja', period)
        f7jb = simulation.calculate('f7jb', period)
        f7jd = simulation.calculate('f7jd', period)
        f7je = simulation.calculate('f7je', period)
        f7jf = simulation.calculate('f7jf', period)
        f7jg = simulation.calculate('f7jg', period)
        f7jh = simulation.calculate('f7jh', period)
        f7jj = simulation.calculate('f7jj', period)
        f7jk = simulation.calculate('f7jk', period)
        f7jl = simulation.calculate('f7jl', period)
        f7jm = simulation.calculate('f7jm', period)
        f7jn = simulation.calculate('f7jn', period)
        f7jo = simulation.calculate('f7jo', period)
        f7jp = simulation.calculate('f7jp', period)
        f7jq = simulation.calculate('f7jq', period)
        f7jr = simulation.calculate('f7jr', period)
        f7la = simulation.calculate('f7la', period)
        f7lb = simulation.calculate('f7lb', period)
        f7lc = simulation.calculate('f7lc', period)
        f7ld = simulation.calculate('f7ld', period)
        f7le = simulation.calculate('f7le', period)
        f7lf = simulation.calculate('f7lf', period)
        f7na = simulation.calculate('f7na', period)
        f7nb = simulation.calculate('f7nb', period)
        f7nc = simulation.calculate('f7nc', period)
        f7nd = simulation.calculate('f7nd', period)
        f7ne = simulation.calculate('f7ne', period)
        f7nf = simulation.calculate('f7nf', period)
        f7ng = simulation.calculate('f7ng', period)
        f7nh = simulation.calculate('f7nh', period)
        f7ni = simulation.calculate('f7ni', period)
        f7nj = simulation.calculate('f7nj', period)
        f7nk = simulation.calculate('f7nk', period)
        f7nl = simulation.calculate('f7nl', period)
        f7nm = simulation.calculate('f7nm', period)
        f7nn = simulation.calculate('f7nn', period)
        f7no = simulation.calculate('f7no', period)
        f7np = simulation.calculate('f7np', period)
        f7nq = simulation.calculate('f7nq', period)
        f7nr = simulation.calculate('f7nr', period)
        f7ns = simulation.calculate('f7ns', period)
        f7nt = simulation.calculate('f7nt', period)
        P = simulation.legislation_at(period.start).ir.reductions_impots.scelli

        return period, (min_(P.max, maxi(
                    P.taux13 * max_(f7nf, f7nj) / 9,
                    P.taux15 * max_(f7ng, f7ni) / 9,
                    P.taux22 * max_(f7na, f7ne) / 9,
                    P.taux1 * maxi(f7nb, f7nc, f7nd, f7nh) / 9,
                    P.taux36 * maxi(f7nk / 9, f7no / 9, f7np / 5, f7nt / 5),
                    P.taux2 * maxi(f7nl / 9, f7nm / 9, f7nn / 9, f7nq / 5, f7nr / 5, f7ns / 5))) +
                min_(P.max, maxi(
                    P.taux1 * max_(f7hj, f7hn),
                    P.taux2 * max_(f7hk, f7ho))) / 9 +
                min_(P.max, max_(P.taux1 * f7hl, P.taux2 * f7hm)) / 9 +
                min_(P.max, maxi(P.taux1 * f7hv, P.taux1 * f7hx, P.taux2 * f7hw, P.taux2 * f7hz)) +
                min_(P.max, max_(P.taux1 * f7ht, P.taux2 * f7hu)) +
                min_(P.max, max_(P.taux1 * f7hr, P.taux2 * f7hs)) +
                f7la + f7lb + f7lc + f7ld + f7le + f7lf +
                f7ha + f7hb + f7hg + f7hh + f7hd + f7he + f7hf +
                min_(P.max, maxi(
                    P.taux6 * max_(f7jf, f7jj) / 9,
                    P.taux13 * maxi(f7ja, f7je, f7jg, f7jh) / 9,
                    P.taux22 * maxi(f7jb, f7jd) / 9,
                    P.taux24 * maxi(f7jk / 9, f7jn / 9, f7jo / 5, f7jr / 5),
                    P.taux36 * maxi(f7jl / 9, f7jm / 9, f7jp / 5, f7jq / 5)))
                )

    @dated_function(start = date(2013, 1, 1), stop = date(2013, 12, 31))
    def function_20130101_20131231(self, simulation, period):
        '''
        Investissements locatif neufs : Dispositif Scellier
        2013
        '''
        period = period.this_year
        f7fa = simulation.calculate('f7fa', period)
        f7fb = simulation.calculate('f7fb', period)
        f7fc = simulation.calculate('f7fc', period)
        f7fd = simulation.calculate('f7fd', period)
        f7gj = simulation.calculate('f7gj', period)
        f7gk = simulation.calculate('f7gk', period)
        f7gl = simulation.calculate('f7gl', period)
        f7gp = simulation.calculate('f7gp', period)
        f7gs = simulation.calculate('f7gs', period)
        f7gt = simulation.calculate('f7gt', period)
        f7gu = simulation.calculate('f7gu', period)
        f7gv = simulation.calculate('f7gv', period)
        f7gw = simulation.calculate('f7gw', period)
        f7gx = simulation.calculate('f7gx', period)
        f7ha = simulation.calculate('f7ha', period)
        f7hb = simulation.calculate('f7hb', period)
        f7hg = simulation.calculate('f7hg', period)
        f7hh = simulation.calculate('f7hh', period)
        f7hd = simulation.calculate('f7hd', period)
        f7he = simulation.calculate('f7he', period)
        f7hf = simulation.calculate('f7hf', period)
        f7hj = simulation.calculate('f7hj', period)
        f7hk = simulation.calculate('f7hk', period)
        f7hl = simulation.calculate('f7hl', period)
        f7hm = simulation.calculate('f7hm', period)
        f7hn = simulation.calculate('f7hn', period)
        f7ho = simulation.calculate('f7ho', period)
        f7hr = simulation.calculate('f7hr', period)
        f7hs = simulation.calculate('f7hs', period)
        f7ht = simulation.calculate('f7ht', period)
        f7hu = simulation.calculate('f7hu', period)
        f7hv = simulation.calculate('f7hv', period)
        f7hw = simulation.calculate('f7hw', period)
        f7hx = simulation.calculate('f7hx', period)
        f7hz = simulation.calculate('f7hz', period)
        f7ja = simulation.calculate('f7ja', period)
        f7jb = simulation.calculate('f7jb', period)
        f7jd = simulation.calculate('f7jd', period)
        f7je = simulation.calculate('f7je', period)
        f7jf = simulation.calculate('f7jf', period)
        f7jg = simulation.calculate('f7jg', period)
        f7jh = simulation.calculate('f7jh', period)
        f7jj = simulation.calculate('f7jj', period)
        f7jk = simulation.calculate('f7jk', period)
        f7jl = simulation.calculate('f7jl', period)
        f7jm = simulation.calculate('f7jm', period)
        f7jn = simulation.calculate('f7jn', period)
        f7jo = simulation.calculate('f7jo', period)
        f7jp = simulation.calculate('f7jp', period)
        f7jq = simulation.calculate('f7jq', period)
        f7jr = simulation.calculate('f7jr', period)
        f7la = simulation.calculate('f7la', period)
        f7lb = simulation.calculate('f7lb', period)
        f7lc = simulation.calculate('f7lc', period)
        f7ld = simulation.calculate('f7ld', period)
        f7le = simulation.calculate('f7le', period)
        f7lf = simulation.calculate('f7lf', period)
        f7lm = simulation.calculate('f7lm', period)
        f7ls = simulation.calculate('f7ls', period)
        f7lz = simulation.calculate('f7lz', period)
        f7mg = simulation.calculate('f7mg', period)
        f7na = simulation.calculate('f7na', period)
        f7nb = simulation.calculate('f7nb', period)
        f7nc = simulation.calculate('f7nc', period)
        f7nd = simulation.calculate('f7nd', period)
        f7ne = simulation.calculate('f7ne', period)
        f7nf = simulation.calculate('f7nf', period)
        f7ng = simulation.calculate('f7ng', period)
        f7nh = simulation.calculate('f7nh', period)
        f7ni = simulation.calculate('f7ni', period)
        f7nj = simulation.calculate('f7nj', period)
        f7nk = simulation.calculate('f7nk', period)
        f7nl = simulation.calculate('f7nl', period)
        f7nm = simulation.calculate('f7nm', period)
        f7nn = simulation.calculate('f7nn', period)
        f7no = simulation.calculate('f7no', period)
        f7np = simulation.calculate('f7np', period)
        f7nq = simulation.calculate('f7nq', period)
        f7nr = simulation.calculate('f7nr', period)
        f7ns = simulation.calculate('f7ns', period)
        f7nt = simulation.calculate('f7nt', period)
        P = simulation.legislation_at(period.start).ir.reductions_impots.scelli

        return period, (min_(P.max, maxi(
                    P.taux13 * max_(f7nf, f7nj) / 9,
                    P.taux15 * max_(f7ng, f7ni) / 9,
                    P.taux22 * max_(f7na, f7ne) / 9,
                    P.taux1 * maxi(f7nb, f7nc, f7nd, f7nh) / 9,
                    P.taux36 * maxi(f7nk / 9, f7no / 9, f7np / 5, f7nt / 5),
                    P.taux2 * maxi(f7nl / 9, f7nm / 9, f7nn / 9, f7nq / 5, f7nr / 5, f7ns / 5))) +
                min_(P.max, maxi(
                    P.taux1 * max_(f7hj, f7hn),
                    P.taux2 * max_(f7hk, f7ho))) / 9 +
                min_(P.max, max_(P.taux1 * f7hl, P.taux2 * f7hm)) / 9 +
                min_(P.max, maxi(P.taux1 * f7hv, P.taux1 * f7hx, P.taux2 * f7hw, P.taux2 * f7hz)) +
                min_(P.max, max_(P.taux1 * f7ht, P.taux2 * f7hu)) +
                min_(P.max, max_(P.taux1 * f7hr, P.taux2 * f7hs)) +
                min_(P.max, maxi(
                    P.taux6 * maxi(f7jf, f7jj, f7fb) / 9,
                    P.taux13 * maxi(f7ja, f7je, f7jg, f7jh, f7fa) / 9,
                    P.taux22 * maxi(f7jb, f7jd) / 9,
                    P.taux24 * maxi(f7jk / 9, f7jn / 9, f7jo / 5, f7jr / 5, f7fc / 9, f7fd / 5),
                    P.taux36 * maxi(f7jl / 9, f7jm / 9, f7jp / 5, f7jq / 5))) +
                f7la + f7lb + f7lc + f7ld + f7le + f7lf + f7lm + f7ls + f7lz + f7mg +
                f7ha + f7hb + f7hg + f7hh + f7hd + f7he + f7hf +
                f7gj + f7gk + f7gl + f7gp + f7gs + f7gt + f7gu + f7gv + f7gx + f7gw
                )


class sofica(Variable):
    column = FloatCol(default = 0)
    entity_class = FoyersFiscaux
    label = u"sofica"
    start_date = date(2006, 1, 1)

    def function(self, simulation, period):
        '''
        Souscriptions au capital de SOFICA
        2006-
        '''
        period = period.this_year
        f7gn = simulation.calculate('f7gn', period)
        f7fn = simulation.calculate('f7fn', period)
        rng = simulation.calculate('rng', period)
        P = simulation.legislation_at(period.start).ir.reductions_impots.sofica

        max0 = min_(P.taux1 * max_(rng, 0), P.max)
        max1 = max_(0, max0 - f7gn)
        return period, P.taux2 * min_(f7gn, max0) + P.taux3 * min_(f7fn, max1)


class sofipe(Variable):
    column = FloatCol(default = 0)
    entity_class = FoyersFiscaux
    label = u"sofipe"
    start_date = date(2009, 1, 1)
    stop_date = date(2011, 1, 1)

    def function(self, simulation, period):
        """
        Souscription au capital d’une SOFIPECHE (case 7GS)
        2009-2011
        """
        period = period.this_year
        marpac = simulation.calculate('marpac', period)
        rbg_int = simulation.calculate('rbg_int', period)
        f7gs = simulation.calculate('f7gs', period)
        _P = simulation.legislation_at(period.start)
        P = simulation.legislation_at(period.start).ir.reductions_impots.sofipe

        max1 = min_(P.max * (marpac + 1), P.base * rbg_int)  # page3 ligne 18
        return period, P.taux * min_(f7gs, max1)


class spfcpi(DatedVariable):
    column = FloatCol(default = 0)
    entity_class = FoyersFiscaux
    label = u"spfcpi"

    @dated_function(start = date(2002, 1, 1), stop = date(2002, 12, 31))
    def function_20020101_20021231(self, simulation, period):
        '''
        Souscription de parts de fonds communs de placement dans l'innovation,
        de fonds d'investissement de proximité
        2002
        '''
        period = period.this_year
        marpac = simulation.calculate('marpac', period)
        f7gq = simulation.calculate('f7gq', period)
        _P = simulation.legislation_at(period.start)
        P = simulation.legislation_at(period.start).ir.reductions_impots.spfcpi

        max1 = P.max * (marpac + 1)
        return period, P.taux1 * min_(f7gq, max1)

    @dated_function(start = date(2003, 1, 1), stop = date(2006, 12, 31))
    def function_20030101_20061231(self, simulation, period):
        '''
        Souscription de parts de fonds communs de placement dans l'innovation,
        de fonds d'investissement de proximité
        2003-2006
        '''
        period = period.this_year
        marpac = simulation.calculate('marpac', period)
        f7gq = simulation.calculate('f7gq', period)
        f7fq = simulation.calculate('f7fq', period)
        _P = simulation.legislation_at(period.start)
        P = simulation.legislation_at(period.start).ir.reductions_impots.spfcpi

        max1 = P.max * (marpac + 1)
        return period, (P.taux1 * min_(f7gq, max1) + P.taux1 * min_(f7fq, max1))

    @dated_function(start = date(2007, 1, 1), stop = date(2010, 12, 31))
    def function_20070101_20101231(self, simulation, period):
        '''
        Souscription de parts de fonds communs de placement dans l'innovation,
        de fonds d'investissement de proximité
        2007-2010
        '''
        period = period.this_year
        marpac = simulation.calculate('marpac', period)
        f7gq = simulation.calculate('f7gq', period)
        f7fq = simulation.calculate('f7fq', period)
        f7fm = simulation.calculate('f7fm', period)
        _P = simulation.legislation_at(period.start)
        P = simulation.legislation_at(period.start).ir.reductions_impots.spfcpi

        max1 = P.max * (marpac + 1)
        return period, (P.taux1 * min_(f7gq, max1) +
                    P.taux1 * min_(f7fq, max1) +
                    P.taux2 * min_(f7fm, max1))

    @dated_function(start = date(2011, 1, 1), stop = date(2013, 12, 31))
    def function_20110101_20131231(self, simulation, period):
        '''
        Souscription de parts de fonds communs de placement dans l'innovation,
        de fonds d'investissement de proximité
        2011-2013
        '''
        period = period.this_year
        marpac = simulation.calculate('marpac', period)
        f7gq = simulation.calculate('f7gq', period)
        f7fq = simulation.calculate('f7fq', period)
        f7fm = simulation.calculate('f7fm', period)
        f7fl = simulation.calculate('f7fl', period)
        _P = simulation.legislation_at(period.start)
        P = simulation.legislation_at(period.start).ir.reductions_impots.spfcpi

        max1 = P.max * (marpac + 1)
        return period, (P.taux1 * min_(f7gq, max1) + P.taux1 * min_(f7fq, max1) + P.taux2 * min_(f7fm, max1) +
                P.taux3 * min_(f7fl, max1))

    @dated_function(start = date(2014, 1, 1), stop = date(2014, 12, 31))
    def function_20140101_20141231(self, simulation, period):
        '''
        Souscription de parts de fonds communs de placement dans l'innovation,
        de fonds d'investissement de proximité
        2014
        '''
        period = period.this_year
        f7gq = simulation.calculate('f7gq', period)

        return period, f7gq * 0


def mini(a, b, *args):
    if not args:
        return min_(a, b)
    else:
        return min_(a, mini(b, *args))


def maxi(a, b, *args):
    if not args:
        return max_(a, b)
    else:
        return max_(a, maxi(b, *args))<|MERGE_RESOLUTION|>--- conflicted
+++ resolved
@@ -622,15 +622,7 @@
                 min_(f7cu + f7cq, seuil2))
 
 
-<<<<<<< HEAD
-@reference_formula
-class cotsyn(SimpleFormulaColumn):
-=======
-#TODO: vérifier l'existence du "max_"
-
-
 class cotsyn(Variable):
->>>>>>> ea869ad3
     column = FloatCol(default = 0)
     entity_class = FoyersFiscaux
     label = u"cotsyn"
@@ -2408,9 +2400,7 @@
                  P.taux * f7wp)
 
 
-<<<<<<< HEAD
-@reference_formula
-class reduction_impot_exceptionnelle(SimpleFormulaColumn):
+class reduction_impot_exceptionnelle(Variable):
     column = FloatCol(default = 0)
     entity_class = FoyersFiscaux
     label = u"Réduction d'impôt exceptionnelle"
@@ -2428,11 +2418,7 @@
         return period, min_(max_(plafond + montant - rfr, 0), montant)
 
 
-@reference_formula
-class repsoc(SimpleFormulaColumn):
-=======
 class repsoc(Variable):
->>>>>>> ea869ad3
     column = FloatCol(default = 0)
     entity_class = FoyersFiscaux
     label = u"repsoc"
