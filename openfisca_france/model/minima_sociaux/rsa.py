# -*- coding: utf-8 -*-


# OpenFisca -- A versatile microsimulation software
# By: OpenFisca Team <contact@openfisca.fr>
#
# Copyright (C) 2011, 2012, 2013, 2014, 2015 OpenFisca Team
# https://github.com/openfisca
#
# This file is part of OpenFisca.
#
# OpenFisca is free software; you can redistribute it and/or modify
# it under the terms of the GNU Affero General Public License as
# published by the Free Software Foundation, either version 3 of the
# License, or (at your option) any later version.
#
# OpenFisca is distributed in the hope that it will be useful,
# but WITHOUT ANY WARRANTY; without even the implied warranty of
# MERCHANTABILITY or FITNESS FOR A PARTICULAR PURPOSE. See the
# GNU Affero General Public License for more details.
#
# You should have received a copy of the GNU Affero General Public License
# along with this program. If not, see <http://www.gnu.org/licenses/>.


from __future__ import division

from numpy import (floor, maximum as max_, logical_not as not_, logical_and as and_, logical_or as or_)

from ..base import *  # noqa
from ..pfam import nb_enf, age_en_mois_benjamin


@reference_formula
class aefa(DatedFormulaColumn):
    '''
    Aide exceptionelle de fin d'année (prime de Noël)

    Insituée en 1998
    Apparaît sous le nom de complément de rmi dans les ERF

    Le montant de l’aide mentionnée à l’article 1er versée aux bénéficiaires de l’allocation de solidarité
    spécifique à taux majoré servie aux allocataires âgés de cinquante-cinq ans ou plus justifiant de vingt années
    d’activité salariée, aux allocataires âgés de cinquante-sept ans et demi ou plus justifiant de dix années d’activité
    salariée ainsi qu’aux allocataires justifiant d’au moins 160 trimestres validés dans les régimes d’assurance
    vieillesse ou de périodes reconnues équivalentes est égal à

    Pour bénéficier de la Prime de Noël 2011, vous devez être éligible pour le compte du mois de novembre 2011
    ou au plus de décembre 2011, soit d’une allocation de solidarité spécifique (ASS), de la prime forfaitaire mensuelle
    de reprise d'activité, de l'allocation équivalent retraite (allocataire AER), du revenu de solidarité active
    (Bénéficiaires RSA), de l'allocation de parent isolé (API), du revenu minimum d'insertion (RMI), de l’Allocation
    pour la Création ou la Reprise d'Entreprise (ACCRE-ASS) ou encore allocation chômage.
    '''
    column = FloatCol
    entity_class = Familles
    label = u"Aide exceptionelle de fin d'année (prime de Noël)"
    url = u"http://www.pole-emploi.fr/candidat/aide-exceptionnelle-de-fin-d-annee-dite-prime-de-noel--@/suarticle.jspz?id=70996"

    @dated_function(start = date(2009, 1, 1), stop = date(2015, 12, 31))
    def function_2009__(self, simulation, period):
        period = period.start.offset('first-of', 'year').period('year')
        age_holder = simulation.compute('age', period)
        smic55_holder = simulation.compute('smic55', period)
        af_nbenf = simulation.calculate('af_nbenf', period)
        nb_par = simulation.calculate('nb_par', period)
        ass = simulation.calculate('ass', period)
        aer_holder = simulation.compute('aer', period)
        api = simulation.calculate('api', period)
        rsa = simulation.calculate('rsa', period)
        P = simulation.legislation_at(period.start).minim.aefa
        af = simulation.legislation_at(period.start).fam.af

        age = self.split_by_roles(age_holder, roles = ENFS)
        aer = self.sum_by_entity(aer_holder)
        smic55 = self.split_by_roles(smic55_holder, roles = ENFS)
        dummy_ass = ass > 0
        dummy_aer = aer > 0
        dummy_api = api > 0
        dummy_rmi = rsa > 0
        maj = 0  # TODO
        condition = (dummy_ass + dummy_aer + dummy_api + dummy_rmi > 0)
        if hasattr(af, "age3"):
            nbPAC = nb_enf(age, smic55, af.age1, af.age3)
        else:
            nbPAC = af_nbenf
        # TODO check nombre de PAC pour une famille
        aefa = condition * P.mon_seul * (
            1 + (nb_par == 2) * P.tx_2p +
            nbPAC * P.tx_supp * (nb_par <= 2) +
            nbPAC * P.tx_3pac * max_(nbPAC - 2, 0)
            )
        aefa_maj = P.mon_seul * maj
        aefa = max_(aefa_maj, aefa)
        return period, aefa

    @dated_function(start = date(2008, 1, 1), stop = date(2008, 12, 31))
    def function_2008(self, simulation, period):
        period = period.start.offset('first-of', 'year').period('year')
        age_holder = simulation.compute('age', period)
        smic55_holder = simulation.compute('smic55', period)
        af_nbenf = simulation.calculate('af_nbenf', period)
        nb_par = simulation.calculate('nb_par', period)
        ass = simulation.calculate('ass', period)
        aer_holder = simulation.compute('aer', period)
        api = simulation.calculate('api', period)
        rsa = simulation.calculate('rsa', period)
        P = simulation.legislation_at(period.start).minim.aefa
        af = simulation.legislation_at(period.start).fam.af

        age = self.split_by_roles(age_holder, roles = ENFS)
        aer = self.sum_by_entity(aer_holder)
        smic55 = self.split_by_roles(smic55_holder, roles = ENFS)
        dummy_ass = ass > 0
        dummy_aer = aer > 0
        dummy_api = api > 0
        dummy_rmi = rsa > 0
        maj = 0  # TODO
        condition = (dummy_ass + dummy_aer + dummy_api + dummy_rmi > 0)
        if hasattr(af, "age3"):
            nbPAC = nb_enf(age, smic55, af.age1, af.age3)
        else:
            nbPAC = af_nbenf
        # TODO check nombre de PAC pour une famille
        aefa = condition * P.mon_seul * (
            1 + (nb_par == 2) * P.tx_2p +
            nbPAC * P.tx_supp * (nb_par <= 2) +
            nbPAC * P.tx_3pac * max_(nbPAC - 2, 0)
            )
        aefa += condition * P.forf2008
        aefa_maj = P.mon_seul * maj
        aefa = max_(aefa_maj, aefa)
        return period, aefa

    @dated_function(start = date(2002, 1, 1), stop = date(2007, 12, 31))
    def function__2008_(self, simulation, period):
        period = period.start.offset('first-of', 'year').period('year')
        age_holder = simulation.compute('age', period)
        smic55_holder = simulation.compute('smic55', period)
        af_nbenf = simulation.calculate('af_nbenf', period)
        nb_par = simulation.calculate('nb_par', period)
        ass = simulation.calculate('ass', period)
        aer_holder = simulation.compute('aer', period)
        api = simulation.calculate('api', period)
        rsa = simulation.calculate('rsa', period)
        P = simulation.legislation_at(period.start).minim.aefa
        af = simulation.legislation_at(period.start).fam.af

        age = self.split_by_roles(age_holder, roles = ENFS)
        aer = self.sum_by_entity(aer_holder)
        smic55 = self.split_by_roles(smic55_holder, roles = ENFS)
        dummy_ass = ass > 0
        dummy_aer = aer > 0
        dummy_api = api > 0
        dummy_rmi = rsa > 0
        maj = 0  # TODO
        condition = (dummy_ass + dummy_aer + dummy_api + dummy_rmi > 0)
        if hasattr(af, "age3"):
            nbPAC = nb_enf(age, smic55, af.age1, af.age3)
        else:
            nbPAC = af_nbenf
        # TODO check nombre de PAC pour une famille
        aefa = condition * P.mon_seul * (
            1 + (nb_par == 2) * P.tx_2p +
            nbPAC * P.tx_supp * (nb_par <= 2) +
            nbPAC * P.tx_3pac * max_(nbPAC - 2, 0)
            )
        aefa_maj = P.mon_seul * maj
        aefa = max_(aefa_maj, aefa)
        return period, aefa


@reference_formula
class api(DatedFormulaColumn):
    column = FloatCol
    entity_class = Familles
    label = u"Allocation de parent isolé"
    url = u"http://fr.wikipedia.org/wiki/Allocation_de_parent_isol%C3%A9",

    @dated_function(stop = date(2009, 5, 31))
    def function__2009(self, simulation, period):
        """
        Allocation de parent isolé
        """
        period = period.start.offset('first-of', 'year').period('year')
        agem_holder = simulation.compute('agem', period)
        age_holder = simulation.compute('age', period)
        smic55_holder = simulation.compute('smic55', period)
        isol = simulation.calculate('isol', period)
        rsa_forfait_logement = simulation.calculate('rsa_forfait_logement', period)
        br_rmi = simulation.calculate('br_rmi', period)
        af_majo = simulation.calculate('af_majo', period)
        rsa = simulation.calculate('rsa', period)
        af = simulation.legislation_at(period.start).fam.af
        api = simulation.legislation_at(period.start).minim.api

        age = self.split_by_roles(age_holder, roles = ENFS)
        agem = self.split_by_roles(agem_holder, roles = ENFS)
        smic55 = self.split_by_roles(smic55_holder, roles = ENFS)
        # TODO:
        #    Majoration pour isolement
        #    Si vous êtes parent isolé, c’est-à-dire célibataire, divorcé(e), séparé(e) ou veuf(ve) avec des enfants
        #    à charge ou enceinte, le montant forfaitaire garanti est majoré.
        #    Ce montant forfaitaire majoré est accordé à partir du mois au cours duquel survient l'un des événements
        #    suivants :
        #    - déclaration de grossesse,
        #    - naissance d'un enfant,
        #    - prise en charge d'un enfant,
        #    - séparation, veuvage,
        #    - dépôt de la demande si l’événement est antérieur.
        #
        #    Le montant forfaitaire majoré peut être accordé pendant 12 mois, continus ou discontinus, au cours
        #    d’une période de 18 mois suivant l’événement.
        #    Si votre plus jeune enfant à charge a moins de 3 ans, le montant forfaitaire majoré vous est accordé
        #    jusqu'à ses 3 ans.
        benjamin = age_en_mois_benjamin(agem)
        enceinte = (benjamin < 0) * (benjamin > -6)
        # TODO: quel mois mettre ?
        # TODO: pas complètement exact
        # L'allocataire perçoit l'API :
        # jusqu'à ce que le plus jeune enfant ait 3 ans,
        # ou pendant 12 mois consécutifs si les enfants sont âgés de plus de 3 ans
        #    et s'il a présenté sa demande dans les 6 mois à partir du moment où il
        #    assure seul la charge de l'enfant.
        # TODO: API courte gens pour les gens qui ont divorcés dans l'année
        # Le droit à l'allocation est réétudié tous les 3 mois.
        # # Calcul de l'année et mois de naissance du benjamin

        condition = (floor(benjamin / 12) <= api.age - 1)
        eligib = isol * ((enceinte != 0) | (nb_enf(age, smic55, 0, api.age - 1) > 0)) * condition

        # moins de 20 ans avant inclusion dans rsa
        # moins de 25 ans après inclusion dans rsa
        api1 = eligib * af.bmaf * (api.base + api.enf_sup * nb_enf(age, smic55, af.age1, api.age_pac - 1))
        rsa = (api.age_pac >= 25)  # dummy passage au rsa majoré
        br_api = br_rmi + af_majo * not_(rsa)
        # On pourrait mensualiser RMI, BRrmi et forfait logement
        api = max_(0, api1 - rsa_forfait_logement / 12 - br_api / 12 - rsa / 12)
        # L'API est exonérée de CRDS
        return period, 12 * api  # annualisé
        # TODO API: temps partiel qui modifie la base ressource
        # Cumul
        # Cumul avec un revenu
        # Si l'allocataire reprend une activité ou suit une formation professionnelle rémunérée, les revenus sont
        # cumulables intégralement au cours des 3 premiers mois de reprise d'activité.
        # Du 4e au 12e mois qui suit, le montant de l'allocation varie en fonction de la durée de l'activité
        # ou de la formation.
        # Durée d'activité de 78 heures ou plus par mois ou activité non salariée
        # Lorsque la durée d'activité est de 78 heures minimum par mois, le montant de l'API perçu par l'allocataire est
        # diminué de la totalité du salaire. Tous les revenus d'activité sont pris en compte pour le calcul de l'API,
        # sauf si l'allocataire perçoit des revenus issus d'un contrat insertion-revenu minimum d'activité (CIRMA)
        # ou d'un contrat d'avenir (CAV).
        # L'allocataire peut bénéficier, sous certaines conditions :
        # • de la prime de retour à l'emploi si son activité est d'une durée d'au moins 4 mois consécutifs,
        # sauf s'il effectue un stage de formation professionnelle,
        # • de la prime forfaitaire pendant 9 mois, sauf s'il exerce une activité salariée dans le cadre d'un CIRMA
        # ou d'un CAV.
        # Durée d'activité de moins de 78 heures par mois
<<<<<<< HEAD
        # Lorsque la durée d'activité est inférieure à 78 heures par mois, le montant de l'API perçu par l'allocataire est diminué de la moitié du salaire.
        # Si l'allocataire exerce une activité dans le cadre d'un CIRMA ou d'un CAV, ses revenus d'activité ne sont pas pris en compte pour le calcul de son API.
=======
        # Lorsque la durée d'activité est inférieure à 78 heures par mois, le montant de l'API perçu par l'allocataire
        # est diminué de la moitié du salaire.
        # Si l'allocataire exerce une activité dans le cadre d'un CIRMA ou d'un CAV, ses revenus d'activité ne sont pas
        # pris en compte pour le calcul de son API.
>>>>>>> 13ffd1a9


@reference_formula
class enceinte_fam(SimpleFormulaColumn):
    column = BoolCol
    entity_class = Familles

    def function(self, simulation, period):
        period = period
        agem_holder = simulation.compute('agem', period)
        enceinte_holder = simulation.compute('enceinte', period)

        agem_enf = self.split_by_roles(agem_holder, roles = ENFS)
        enceinte = self.split_by_roles(enceinte_holder, roles = [CHEF, PART])

        benjamin = age_en_mois_benjamin(agem_enf)
        enceinte_compat = and_(benjamin < 0, benjamin > -6)
        return period, or_(or_(enceinte_compat, enceinte[CHEF]), enceinte[PART])


@reference_formula
class div_ms(SimpleFormulaColumn):
    column = FloatCol
    entity_class = Individus

    def function(self, simulation, period):
        period = period.start.offset('first-of', 'year').period('year')
        f3vc_holder = simulation.compute('f3vc', period)
        f3ve_holder = simulation.compute('f3ve', period)
        f3vg_holder = simulation.compute('f3vg', period)
        f3vl_holder = simulation.compute('f3vl', period)
        f3vm_holder = simulation.compute('f3vm', period)

        f3vc = self.cast_from_entity_to_role(f3vc_holder, role = VOUS)
        f3ve = self.cast_from_entity_to_role(f3ve_holder, role = VOUS)
        f3vg = self.cast_from_entity_to_role(f3vg_holder, role = VOUS)
        f3vl = self.cast_from_entity_to_role(f3vl_holder, role = VOUS)
        f3vm = self.cast_from_entity_to_role(f3vm_holder, role = VOUS)

        return period, f3vc + f3ve + f3vg + f3vl + f3vm


@reference_formula
class rfon_ms(SimpleFormulaColumn):
    column = FloatCol
    entity_class = Individus
    label = u"Revenus fonciers pour la base ressource du rmi/rsa"

    def function(self, simulation, period):
        period = period.start.offset('first-of', 'year').period('year')
        f4ba_holder = simulation.compute('f4ba', period)
        f4be_holder = simulation.compute('f4be', period)

        f4ba = self.cast_from_entity_to_role(f4ba_holder, role = VOUS)
        f4be = self.cast_from_entity_to_role(f4be_holder, role = VOUS)

        return period, f4ba + f4be


@reference_formula
class br_rmi_pf(DatedFormulaColumn):
    column = FloatCol
    entity_class = Familles
    label = u"Prestations familiales inclues dans la base ressource RSA/RMI"

    @dated_function(date(2002, 1, 1), date(2003, 12, 31))
    def function_2002(self, simulation, period):
        period = period.start.offset('first-of', 'month').period('month')
        af_base = simulation.calculate('af_base', period)
        cf = simulation.calculate('cf', period)
        asf = simulation.calculate('asf', period)
        apje = simulation.calculate('apje', period)
        ape = simulation.calculate('ape', period)
        P = simulation.legislation_at(period.start).minim

        return period, P.rmi.pfInBRrmi * (af_base + cf + asf + apje + ape)

    @dated_function(date(2004, 1, 1), date(2014, 3, 31))
    def function_2003(self, simulation, period):
        period = period.start.offset('first-of', 'month').period('month')
        af_base = simulation.calculate('af_base', period)
        cf = simulation.calculate('cf', period)
        asf = simulation.calculate('asf', period)
        paje_base = simulation.calculate('paje_base', period)
        paje_clca = simulation.calculate('paje_clca', period)
        paje_colca = simulation.calculate('paje_colca', period)
        P = simulation.legislation_at(period.start).minim

        return period, P.rmi.pfInBRrmi * (af_base + cf + asf + paje_base + paje_clca + paje_colca)

    @dated_function(date(2014, 4, 1))
    def function_2014(self, simulation, period):
        period = period.start.offset('first-of', 'month').period('month')
        af_base = simulation.calculate('af_base', period)
        cf = simulation.calculate('cf', period)
        rsa_forfait_asf = simulation.calculate('rsa_forfait_asf', period)
        paje_base = simulation.calculate('paje_base', period)
        paje_clca = simulation.calculate('paje_clca', period)
        paje_colca = simulation.calculate('paje_colca', period)
        P = simulation.legislation_at(period.start).minim

        return period, P.rmi.pfInBRrmi * (af_base + rsa_forfait_asf + cf + paje_base + paje_clca + paje_colca)


@reference_formula
class br_rmi_ms(SimpleFormulaColumn):
    column = FloatCol
    label = u"Minima sociaux inclus dans la base ressource RSA/RMI"
    entity_class = Familles

    def function(self, simulation, period):
        period = period.start.offset('first-of', 'month').period('month')
        three_previous_months = period.start.period('month', 3).offset(-3)
        aspa = simulation.calculate('aspa', period)
        asi = simulation.calculate('asi', period)
        ass = simulation.calculate('ass', period)
        aah_holder = simulation.compute('aah', three_previous_months)
        caah_holder = simulation.compute('caah', three_previous_months)

        aah = self.sum_by_entity(aah_holder)
        caah = self.sum_by_entity(caah_holder)
        return period, aspa + asi + ass + aah + caah


@reference_formula
class br_rmi_i(SimpleFormulaColumn):
    column = FloatCol
    label = u"Base ressource individuelle du RSA/RMI"
    entity_class = Individus

    def function(self, simulation, period):
        period = period.start.offset('first-of', 'month').period('month')
        three_previous_months = period.start.period('month', 3).offset(-3)
        ra_rsa_i = simulation.calculate('ra_rsa_i', period)
        chonet = simulation.calculate('chonet', three_previous_months)
        rstnet = simulation.calculate('rstnet', three_previous_months)
        pensions_alimentaires_percues = simulation.calculate('pensions_alimentaires_percues', three_previous_months)
        rto_declarant1 = simulation.calculate('rto_declarant1', three_previous_months)
        rev_cap_bar_holder = simulation.compute('rev_cap_bar', three_previous_months)
        rev_cap_lib_holder = simulation.compute('rev_cap_lib', three_previous_months)
        rfon_ms = simulation.calculate('rfon_ms', three_previous_months)
        div_ms = simulation.calculate('div_ms', three_previous_months)
        gains_exceptionnels = simulation.calculate('gains_exceptionnels', three_previous_months)
        dedommagement_victime_amiante = simulation.calculate('dedommagement_victime_amiante', three_previous_months)
        pensions_invalidite = simulation.calculate('pensions_invalidite', three_previous_months)
        allocation_aide_retour_emploi = simulation.calculate('allocation_aide_retour_emploi', three_previous_months)
<<<<<<< HEAD
        allocation_securisation_professionnelle = simulation.calculate('allocation_securisation_professionnelle', three_previous_months)
        prestation_compensatoire = simulation.calculate('prestation_compensatoire', three_previous_months)
        bourse_enseignement_sup = simulation.calculate('bourse_enseignement_sup', three_previous_months)
        bourse_recherche = simulation.calculate('bourse_recherche', three_previous_months)
        rsa_base_ressources_patrimoine_i = simulation.calculate('rsa_base_ressources_patrimoine_i', three_previous_months)

        rev_cap_bar = self.cast_from_entity_to_role(rev_cap_bar_holder, role = VOUS)
        rev_cap_lib = self.cast_from_entity_to_role(rev_cap_lib_holder, role = VOUS)
        return period, ra_rsa_i + (chonet + rstnet + pensions_alimentaires_percues + rto_declarant1 + rev_cap_bar + rev_cap_lib + rfon_ms + div_ms +
            gains_exceptionnels + dedommagement_victime_amiante + pensions_invalidite + allocation_aide_retour_emploi +
            allocation_securisation_professionnelle + prestation_compensatoire +
            bourse_enseignement_sup + bourse_recherche + rsa_base_ressources_patrimoine_i) / 3
=======
        allocation_securisation_professionnelle = simulation.calculate(
            'allocation_securisation_professionnelle', three_previous_months)
        prestation_compensatoire = simulation.calculate('prestation_compensatoire', three_previous_months)
        bourse_enseignement_sup = simulation.calculate('bourse_enseignement_sup', three_previous_months)
        bourse_recherche = simulation.calculate('bourse_recherche', three_previous_months)
        rsa_base_ressources_patrimoine_i = simulation.calculate(
            'rsa_base_ressources_patrimoine_i', three_previous_months)

        rev_cap_bar = self.cast_from_entity_to_role(rev_cap_bar_holder, role = VOUS)
        rev_cap_lib = self.cast_from_entity_to_role(rev_cap_lib_holder, role = VOUS)
        return period, ra_rsa_i + (
            chonet + rstnet + pensions_alimentaires_percues + rto_declarant1 + rev_cap_bar +
            rev_cap_lib + rfon_ms + div_ms +
            gains_exceptionnels + dedommagement_victime_amiante + pensions_invalidite + allocation_aide_retour_emploi +
            allocation_securisation_professionnelle + prestation_compensatoire +
            bourse_enseignement_sup + bourse_recherche + rsa_base_ressources_patrimoine_i
            ) / 3
>>>>>>> 13ffd1a9


@reference_formula
class br_rmi(SimpleFormulaColumn):
    column = FloatCol
    label = u"Base ressources du Rmi ou du Rsa"
    entity_class = Familles

    def function(self, simulation, period):
        period = period.start.offset('first-of', 'month').period('month')
        br_rmi_pf = simulation.calculate('br_rmi_pf', period)
        br_rmi_ms = simulation.calculate('br_rmi_ms', period)
        br_rmi_i_holder = simulation.compute('br_rmi_i', period)

        br_rmi_i = self.split_by_roles(br_rmi_i_holder, roles = [CHEF, PART])
        return period, br_rmi_pf + br_rmi_ms + br_rmi_i[CHEF] + br_rmi_i[PART]


@reference_formula
class psa(DatedFormulaColumn):
    column = FloatCol
    entity_class = Familles
    label = u"Prime de solidarité active"
    url = u"http://www.service-public.fr/actualites/001077.html"

    @dated_function(start = date(2009, 1, 1), stop = date(2009, 12, 31))
    def function_2009(self, simulation, period):
        '''
        Prime de solidarité active (exceptionnelle, 200€ versés une fois en avril 2009)
        Versement en avril 2009 d’une prime de solidarité active (Psa) aux familles modestes qui ont bénéficié
        en janvier, février ou mars 2009 du Rmi, de l’Api (du Rsa expérimental, du Cav ou du Rma pour
        les ex-bénéficiaires du Rmi ou de l’Api), de la prime forfaitaire mensuelle au titre du Rmi ou de l’Api
        ou enfin d’une aide au logement (à condition d’exercer une activité professionnelle et
        d’être âgé de plus de 25 ans ou d’avoir au moins un enfant à charge).
        La Psa, prime exceptionnelle, s’élève à 200 euros par foyer bénéficiaire.
        '''
        period = period.start.offset('first-of', 'year').offset(3, 'month').period('month')
        api = simulation.calculate('api', period)
        rsa = simulation.calculate('rsa', period)
        activite_holder = simulation.compute('activite', period)
        af_nbenf = simulation.calculate('af_nbenf', period)
<<<<<<< HEAD
        al = simulation.calculate('al', period)
=======
        aide_logement = simulation.calculate('aide_logement', period)
>>>>>>> 13ffd1a9
        P = simulation.legislation_at(period.start).minim.rmi

        activite = self.split_by_roles(activite_holder, roles = [CHEF, PART])
        dummy_api = api > 0
        dummy_rmi = rsa > 0
        dummy_al = and_(aide_logement > 0, or_(af_nbenf > 0, or_(activite[CHEF] == 0, activite[PART] == 0)))
        condition = (dummy_api + dummy_rmi + dummy_al > 0)
        psa = condition * P.psa
        return period, psa


@reference_formula
class rsa_base_ressources_patrimoine_i(DatedFormulaColumn):
    column = FloatCol
    label = u"Base de ressources des revenus du patrimoine du RSA"
    entity_class = Individus

    @dated_function(date(2009, 6, 1))
    def function_2009_(self, simulation, period):
        period = period.start.offset('first-of', 'month').period('month')
        interets_epargne_sur_livrets = simulation.calculate('interets_epargne_sur_livrets', period)
        epargne_non_remuneree = simulation.calculate('epargne_non_remuneree', period)
        revenus_capital = simulation.calculate('revenus_capital', period)
        valeur_locative_immo_non_loue = simulation.calculate('valeur_locative_immo_non_loue', period)
        valeur_locative_terrains_non_loue = simulation.calculate('valeur_locative_terrains_non_loue', period)
        revenus_locatifs = simulation.calculate('revenus_locatifs', period)
        rsa = simulation.legislation_at(period.start).minim.rmi

        return period, (
            interets_epargne_sur_livrets / 12 +
            epargne_non_remuneree * rsa.patrimoine.taux_interet_forfaitaire_epargne_non_remunere / 12 +
            revenus_capital +
            valeur_locative_immo_non_loue * rsa.patrimoine.abattement_valeur_locative_immo_non_loue +
            valeur_locative_terrains_non_loue * rsa.patrimoine.abattement_valeur_locative_terrains_non_loue +
            revenus_locatifs
            )


@reference_formula
class ra_rsa_i(SimpleFormulaColumn):
    column = FloatCol
    label = u"Revenus d'activité du Rsa - Individuel"
    entity_class = Individus

    def function(self, simulation, period):
        period = period.start.offset('first-of', 'month').period('month')
        three_previous_months = period.start.period('month', 3).offset(-3)
        salnet = simulation.calculate('salnet', three_previous_months)
        hsup = simulation.calculate('hsup', three_previous_months)
        rpns = simulation.calculate('rpns', three_previous_months)
        etr = simulation.calculate('etr', three_previous_months)
        indemnites_chomage_partiel = simulation.calculate('indemnites_chomage_partiel', three_previous_months)
<<<<<<< HEAD
        indemnites_journalieres_maternite = simulation.calculate('indemnites_journalieres_maternite', three_previous_months)
        indemnites_journalieres_paternite = simulation.calculate('indemnites_journalieres_paternite', three_previous_months)
        indemnites_journalieres_adoption = simulation.calculate('indemnites_journalieres_adoption', three_previous_months)
        indemnites_journalieres_maladie = simulation.calculate('indemnites_journalieres_maladie', three_previous_months)
        indemnites_journalieres_accident_travail = simulation.calculate('indemnites_journalieres_accident_travail', three_previous_months)
        indemnites_journalieres_maladie_professionnelle = simulation.calculate('indemnites_journalieres_maladie_professionnelle', three_previous_months)
=======
        indemnites_journalieres_maternite = simulation.calculate(
            'indemnites_journalieres_maternite', three_previous_months)
        indemnites_journalieres_paternite = simulation.calculate(
            'indemnites_journalieres_paternite', three_previous_months)
        indemnites_journalieres_adoption = simulation.calculate(
            'indemnites_journalieres_adoption', three_previous_months)
        indemnites_journalieres_maladie = simulation.calculate('indemnites_journalieres_maladie', three_previous_months)
        indemnites_journalieres_accident_travail = simulation.calculate(
            'indemnites_journalieres_accident_travail', three_previous_months)
        indemnites_journalieres_maladie_professionnelle = simulation.calculate(
            'indemnites_journalieres_maladie_professionnelle', three_previous_months)
>>>>>>> 13ffd1a9
        indemnites_volontariat = simulation.calculate('indemnites_volontariat', three_previous_months)
        revenus_stage_formation_pro = simulation.calculate('revenus_stage_formation_pro', three_previous_months)
        indemnites_stage = simulation.calculate('indemnites_stage', three_previous_months)
        tns_total_revenus = simulation.calculate('tns_total_revenus', three_previous_months)

<<<<<<< HEAD
        return period, (salnet + hsup + rpns + etr + indemnites_chomage_partiel + indemnites_journalieres_maternite +
=======
        return period, (
            salnet + hsup + rpns + etr + indemnites_chomage_partiel + indemnites_journalieres_maternite +
>>>>>>> 13ffd1a9
            indemnites_journalieres_paternite + indemnites_journalieres_adoption + indemnites_journalieres_maladie +
            indemnites_journalieres_accident_travail + indemnites_journalieres_maladie_professionnelle +
            indemnites_volontariat + revenus_stage_formation_pro + indemnites_stage + tns_total_revenus) / 3


@reference_formula
class ra_rsa(SimpleFormulaColumn):
    column = FloatCol
    label = u"Revenus d'activité du RSA"
    entity_class = Familles

    def function(self, simulation, period):
        period = period.start.offset('first-of', 'month').period('month')
        ra_rsa_i_holder = simulation.compute('ra_rsa_i', period)

        ra_rsa = self.split_by_roles(ra_rsa_i_holder)
        return period, ra_rsa[CHEF] + ra_rsa[PART]


@reference_formula
class rsa_forfait_asf(SimpleFormulaColumn):
    column = FloatCol
    entity_class = Familles
    label = u"Allocation de soutien familial forfaitisée pour le RSA"
    start_date = date(2014, 4, 1)

    def function(self, simulation, period):
        period = period.start.offset('first-of', 'month').period('month')
        asf_elig = simulation.calculate('asf_elig', period)
        asf_nbenf = simulation.calculate('asf_nbenf', period)
        bmaf = simulation.legislation_at(period.start).fam.af.bmaf
        forfait_asf = simulation.legislation_at(period.start).minim.rmi.forfait_asf

        return period, asf_elig * max_(0, asf_nbenf * bmaf * forfait_asf.taux1)


@reference_formula
class rmi_nbp(SimpleFormulaColumn):
    column = IntCol
    entity_class = Familles
    label = u"Nombre de personne à charge au sens du Rmi/Rsa"

    def function(self, simulation, period):
        period = period.start.offset('first-of', 'month').period('month')
        age_holder = simulation.compute('age', period)
        smic55_holder = simulation.compute('smic55', period)
        nb_par = simulation.calculate('nb_par', period)
        P = simulation.legislation_at(period.start).minim.rmi

        age = self.split_by_roles(age_holder, roles = ENFS)
        smic55 = self.split_by_roles(smic55_holder, roles = ENFS)

        return period, nb_par + nb_enf(age, smic55, 0, P.age_pac - 1)  # TODO: check limite d'âge in legislation


@reference_formula
class rsa_forfait_logement(SimpleFormulaColumn):
    column = FloatCol
    entity_class = Familles
    label = u"Forfait logement intervenant dans le calcul du Rmi ou du Rsa"

    def function(self, simulation, period):
        period = period.start.offset('first-of', 'month').period('month')
        rmi_nbp = simulation.calculate('rmi_nbp', period)
        forf_logement = simulation.legislation_at(period.start).minim.rmi.forfait_logement
        rmi = simulation.legislation_at(period.start).minim.rmi.rmi
<<<<<<< HEAD

        return period, rmi * ((rmi_nbp == 1) * forf_logement.taux1 +
            (rmi_nbp == 2) * forf_logement.taux2 +
            (rmi_nbp >= 3) * forf_logement.taux3)

=======

        return period, rmi * (
            (rmi_nbp == 1) * forf_logement.taux1 +
            (rmi_nbp == 2) * forf_logement.taux2 +
            (rmi_nbp >= 3) * forf_logement.taux3
            )

>>>>>>> 13ffd1a9

@reference_formula
class crds_mini(DatedFormulaColumn):
    column = FloatCol
    entity_class = Familles
    label = u"CRDS versée sur les minimas sociaux"

    @dated_function(start = date(2009, 6, 1))
    def function_2009_(self, simulation, period):
        """
        CRDS sur les minima sociaux
        """
        period = period.start.offset('first-of', 'month').period('month')
        rsa_act = simulation.calculate('rsa_act', period)
        taux_crds = simulation.legislation_at(period.start).fam.af.crds

        return period, - taux_crds * rsa_act


@reference_formula
class rsa_act(DatedFormulaColumn):
    column = FloatCol
    entity_class = Familles
    label = u"Revenu de solidarité active - activité"

    @dated_function(date(2009, 6, 1))
    def function_2009(self, simulation, period):
        '''
        Calcule le montant du RSA activité
        Note: le partage en moitié est un point de législation, pas un choix arbitraire
        '''
        period = period
        rsa = simulation.calculate('rsa', period)
        rmi = simulation.calculate('rmi', period)

        return period, max_(rsa - rmi, 0)


@reference_formula
class rsa_act_i(DatedFormulaColumn):
    column = FloatCol
    entity_class = Individus
    label = u"Revenu de solidarité active - activité au niveau de l'individu"

    @dated_function(date(2009, 6, 1))
    def function_2009_(self, simulation, period):
        period = period   # TODO: rentre dans le calcul de la PPE check period !!!
        rsa_act_holder = simulation.compute('rsa_act', period)
        concub_holder = simulation.compute('concub', period)
        maries_holder = simulation.compute('maries', period)
        quifam = simulation.calculate('quifam', period)

        concub = self.cast_from_entity_to_roles(concub_holder)
        maries = self.cast_from_entity_to_roles(maries_holder)
        rsa_act = self.cast_from_entity_to_roles(rsa_act_holder)

        conj = or_(concub, maries)
        rsa_act_i = 0 * quifam
        chef_filter = quifam == 0
        rsa_act_i[chef_filter] = rsa_act[chef_filter] / (1 + conj[chef_filter])
        partenaire_filter = quifam == 1
        rsa_act_i[partenaire_filter] = rsa_act[partenaire_filter] * conj[partenaire_filter] / 2
        return period, rsa_act_i


@reference_formula
class rsa_socle(SimpleFormulaColumn):
    column = FloatCol
    entity_class = Familles
    label = "RSA socle"

    def function(self, simulation, period):
        period = period.start.offset('first-of', 'month').period('month')
        age_holder = simulation.compute('age', period)
        smic55_holder = simulation.compute('smic55', period)
        activite_holder = simulation.compute('activite', period)
        nb_par = simulation.calculate('nb_par', period)
        rmi = simulation.legislation_at(period.start).minim.rmi

        age_parents = self.split_by_roles(age_holder, roles = [CHEF, PART])
        activite_parents = self.split_by_roles(activite_holder, roles = [CHEF, PART])
        age_enf = self.split_by_roles(age_holder, roles = ENFS)
        smic55_enf = self.split_by_roles(smic55_holder, roles = ENFS)

        nbp = nb_par + nb_enf(age_enf, smic55_enf, 0, rmi.age_pac)

        eligib = (
            (age_parents[CHEF] >= rmi.age_pac)
            *
            not_(activite_parents[CHEF] == 2)
            ) | (
                (age_parents[PART] >= rmi.age_pac) * not_(activite_parents[PART] == 2)
                )

        taux = (
            1 + (nbp >= 2) * rmi.txp2 +
            (nbp >= 3) * rmi.txp3 +
            (nbp >= 4) * ((nb_par == 1) * rmi.txps + (nb_par != 1) * rmi.txp3) +
            max_(nbp - 4, 0) * rmi.txps
            )
        return period, eligib * rmi.rmi * taux


@reference_formula
class rsa_socle_majore(SimpleFormulaColumn):
    column = FloatCol
    entity_class = Familles
    label = u"Majoration pour parent isolé du Revenu de solidarité active socle"
    start_date = date(2009, 6, 1)

    def function(self, simulation, period):
        period = period.start.offset('first-of', 'month').period('month')
        enceinte_fam = simulation.calculate('enceinte_fam', period)
        age_holder = simulation.compute('age', period)
        smic55_holder = simulation.compute('smic55', period)
        nb_par = simulation.calculate('nb_par', period)
        isol = simulation.calculate('isol', period)
        rmi = simulation.legislation_at(period.start).minim.rmi

        age_enf = self.split_by_roles(age_holder, roles = ENFS)
        smic55_enf = self.split_by_roles(smic55_holder, roles = ENFS)
        nbenf = nb_enf(age_enf, smic55_enf, 0, rmi.age_pac)
        eligib = isol * (enceinte_fam | (nbenf > 0))
        taux = rmi.majo_rsa.pac0 + rmi.majo_rsa.pac_enf_sup * nbenf
        return period, eligib * rmi.rmi * taux


@reference_formula
class rmi(DatedFormulaColumn):
    column = FloatCol
    entity_class = Familles
    label = u"Revenu Minimum d'Insertion"

    @dated_function(date(1988, 12, 1), date(2009, 5, 31))
    def function(self, simulation, period):
        period = period.start.offset('first-of', 'month').period('month')
        rsa_socle = simulation.calculate('rsa_socle', period)
        rsa_forfait_logement = simulation.calculate('rsa_forfait_logement', period)
        br_rmi = simulation.calculate('br_rmi', period)

        return period, max_(0, rsa_socle - rsa_forfait_logement - br_rmi)

<<<<<<< HEAD
    # Migré lors de la mensualisation. Probablement faux
=======
    # TODO: Migré lors de la mensualisation. Probablement faux
>>>>>>> 13ffd1a9


@reference_formula
class rsa(SimpleFormulaColumn):
    column = FloatCol
    label = u"Revenu de solidarité active"
    entity_class = Familles

    def function(self, simulation, period):
        period = period.start.offset('first-of', 'month').period('month')
        rsa_socle = simulation.calculate('rsa_socle', period)
        rsa_socle_majore = simulation.calculate('rsa_socle_majore', period)
        ra_rsa = simulation.calculate('ra_rsa', period)
        rsa_forfait_logement = simulation.calculate('rsa_forfait_logement', period)
<<<<<<< HEAD
        rsa_forfait_asf = simulation.calculate('rsa_forfait_asf', period)
=======
        rsa_forfait_asf = simulation.calculate('rsa_forfait_asf', period) # TODO: not used ?
>>>>>>> 13ffd1a9
        br_rmi = simulation.calculate('br_rmi', period)
        P = simulation.legislation_at(period.start).minim.rmi

        socle = max_(rsa_socle, rsa_socle_majore)
        base_normalise = max_(socle - rsa_forfait_logement - br_rmi + P.pente * ra_rsa, 0)

        return period, base_normalise * (base_normalise >= P.rsa_nv)<|MERGE_RESOLUTION|>--- conflicted
+++ resolved
@@ -255,15 +255,10 @@
         # • de la prime forfaitaire pendant 9 mois, sauf s'il exerce une activité salariée dans le cadre d'un CIRMA
         # ou d'un CAV.
         # Durée d'activité de moins de 78 heures par mois
-<<<<<<< HEAD
-        # Lorsque la durée d'activité est inférieure à 78 heures par mois, le montant de l'API perçu par l'allocataire est diminué de la moitié du salaire.
-        # Si l'allocataire exerce une activité dans le cadre d'un CIRMA ou d'un CAV, ses revenus d'activité ne sont pas pris en compte pour le calcul de son API.
-=======
         # Lorsque la durée d'activité est inférieure à 78 heures par mois, le montant de l'API perçu par l'allocataire
         # est diminué de la moitié du salaire.
         # Si l'allocataire exerce une activité dans le cadre d'un CIRMA ou d'un CAV, ses revenus d'activité ne sont pas
         # pris en compte pour le calcul de son API.
->>>>>>> 13ffd1a9
 
 
 @reference_formula
@@ -410,20 +405,7 @@
         dedommagement_victime_amiante = simulation.calculate('dedommagement_victime_amiante', three_previous_months)
         pensions_invalidite = simulation.calculate('pensions_invalidite', three_previous_months)
         allocation_aide_retour_emploi = simulation.calculate('allocation_aide_retour_emploi', three_previous_months)
-<<<<<<< HEAD
-        allocation_securisation_professionnelle = simulation.calculate('allocation_securisation_professionnelle', three_previous_months)
-        prestation_compensatoire = simulation.calculate('prestation_compensatoire', three_previous_months)
-        bourse_enseignement_sup = simulation.calculate('bourse_enseignement_sup', three_previous_months)
-        bourse_recherche = simulation.calculate('bourse_recherche', three_previous_months)
-        rsa_base_ressources_patrimoine_i = simulation.calculate('rsa_base_ressources_patrimoine_i', three_previous_months)
-
-        rev_cap_bar = self.cast_from_entity_to_role(rev_cap_bar_holder, role = VOUS)
-        rev_cap_lib = self.cast_from_entity_to_role(rev_cap_lib_holder, role = VOUS)
-        return period, ra_rsa_i + (chonet + rstnet + pensions_alimentaires_percues + rto_declarant1 + rev_cap_bar + rev_cap_lib + rfon_ms + div_ms +
-            gains_exceptionnels + dedommagement_victime_amiante + pensions_invalidite + allocation_aide_retour_emploi +
-            allocation_securisation_professionnelle + prestation_compensatoire +
-            bourse_enseignement_sup + bourse_recherche + rsa_base_ressources_patrimoine_i) / 3
-=======
+
         allocation_securisation_professionnelle = simulation.calculate(
             'allocation_securisation_professionnelle', three_previous_months)
         prestation_compensatoire = simulation.calculate('prestation_compensatoire', three_previous_months)
@@ -441,7 +423,6 @@
             allocation_securisation_professionnelle + prestation_compensatoire +
             bourse_enseignement_sup + bourse_recherche + rsa_base_ressources_patrimoine_i
             ) / 3
->>>>>>> 13ffd1a9
 
 
 @reference_formula
@@ -483,11 +464,8 @@
         rsa = simulation.calculate('rsa', period)
         activite_holder = simulation.compute('activite', period)
         af_nbenf = simulation.calculate('af_nbenf', period)
-<<<<<<< HEAD
-        al = simulation.calculate('al', period)
-=======
+
         aide_logement = simulation.calculate('aide_logement', period)
->>>>>>> 13ffd1a9
         P = simulation.legislation_at(period.start).minim.rmi
 
         activite = self.split_by_roles(activite_holder, roles = [CHEF, PART])
@@ -540,14 +518,6 @@
         rpns = simulation.calculate('rpns', three_previous_months)
         etr = simulation.calculate('etr', three_previous_months)
         indemnites_chomage_partiel = simulation.calculate('indemnites_chomage_partiel', three_previous_months)
-<<<<<<< HEAD
-        indemnites_journalieres_maternite = simulation.calculate('indemnites_journalieres_maternite', three_previous_months)
-        indemnites_journalieres_paternite = simulation.calculate('indemnites_journalieres_paternite', three_previous_months)
-        indemnites_journalieres_adoption = simulation.calculate('indemnites_journalieres_adoption', three_previous_months)
-        indemnites_journalieres_maladie = simulation.calculate('indemnites_journalieres_maladie', three_previous_months)
-        indemnites_journalieres_accident_travail = simulation.calculate('indemnites_journalieres_accident_travail', three_previous_months)
-        indemnites_journalieres_maladie_professionnelle = simulation.calculate('indemnites_journalieres_maladie_professionnelle', three_previous_months)
-=======
         indemnites_journalieres_maternite = simulation.calculate(
             'indemnites_journalieres_maternite', three_previous_months)
         indemnites_journalieres_paternite = simulation.calculate(
@@ -559,18 +529,13 @@
             'indemnites_journalieres_accident_travail', three_previous_months)
         indemnites_journalieres_maladie_professionnelle = simulation.calculate(
             'indemnites_journalieres_maladie_professionnelle', three_previous_months)
->>>>>>> 13ffd1a9
         indemnites_volontariat = simulation.calculate('indemnites_volontariat', three_previous_months)
         revenus_stage_formation_pro = simulation.calculate('revenus_stage_formation_pro', three_previous_months)
         indemnites_stage = simulation.calculate('indemnites_stage', three_previous_months)
         tns_total_revenus = simulation.calculate('tns_total_revenus', three_previous_months)
 
-<<<<<<< HEAD
-        return period, (salnet + hsup + rpns + etr + indemnites_chomage_partiel + indemnites_journalieres_maternite +
-=======
         return period, (
             salnet + hsup + rpns + etr + indemnites_chomage_partiel + indemnites_journalieres_maternite +
->>>>>>> 13ffd1a9
             indemnites_journalieres_paternite + indemnites_journalieres_adoption + indemnites_journalieres_maladie +
             indemnites_journalieres_accident_travail + indemnites_journalieres_maladie_professionnelle +
             indemnites_volontariat + revenus_stage_formation_pro + indemnites_stage + tns_total_revenus) / 3
@@ -637,21 +602,12 @@
         rmi_nbp = simulation.calculate('rmi_nbp', period)
         forf_logement = simulation.legislation_at(period.start).minim.rmi.forfait_logement
         rmi = simulation.legislation_at(period.start).minim.rmi.rmi
-<<<<<<< HEAD
-
-        return period, rmi * ((rmi_nbp == 1) * forf_logement.taux1 +
-            (rmi_nbp == 2) * forf_logement.taux2 +
-            (rmi_nbp >= 3) * forf_logement.taux3)
-
-=======
-
         return period, rmi * (
             (rmi_nbp == 1) * forf_logement.taux1 +
             (rmi_nbp == 2) * forf_logement.taux2 +
             (rmi_nbp >= 3) * forf_logement.taux3
             )
 
->>>>>>> 13ffd1a9
 
 @reference_formula
 class crds_mini(DatedFormulaColumn):
@@ -794,11 +750,7 @@
 
         return period, max_(0, rsa_socle - rsa_forfait_logement - br_rmi)
 
-<<<<<<< HEAD
-    # Migré lors de la mensualisation. Probablement faux
-=======
-    # TODO: Migré lors de la mensualisation. Probablement faux
->>>>>>> 13ffd1a9
+        # TODO: Migré lors de la mensualisation. Probablement faux
 
 
 @reference_formula
@@ -813,11 +765,7 @@
         rsa_socle_majore = simulation.calculate('rsa_socle_majore', period)
         ra_rsa = simulation.calculate('ra_rsa', period)
         rsa_forfait_logement = simulation.calculate('rsa_forfait_logement', period)
-<<<<<<< HEAD
-        rsa_forfait_asf = simulation.calculate('rsa_forfait_asf', period)
-=======
         rsa_forfait_asf = simulation.calculate('rsa_forfait_asf', period) # TODO: not used ?
->>>>>>> 13ffd1a9
         br_rmi = simulation.calculate('br_rmi', period)
         P = simulation.legislation_at(period.start).minim.rmi
 
