# -*- coding: utf-8 -*-


# OpenFisca -- A versatile microsimulation software
# By: OpenFisca Team <contact@openfisca.fr>
#
# Copyright (C) 2011, 2012, 2013, 2014, 2015 OpenFisca Team
# https://github.com/openfisca
#
# This file is part of OpenFisca.
#
# OpenFisca is free software; you can redistribute it and/or modify
# it under the terms of the GNU Affero General Public License as
# published by the Free Software Foundation, either version 3 of the
# License, or (at your option) any later version.
#
# OpenFisca is distributed in the hope that it will be useful,
# but WITHOUT ANY WARRANTY; without even the implied warranty of
# MERCHANTABILITY or FITNESS FOR A PARTICULAR PURPOSE.  See the
# GNU Affero General Public License for more details.
#
# You should have received a copy of the GNU Affero General Public License
# along with this program.  If not, see <http://www.gnu.org/licenses/>.


from __future__ import division


import datetime
from openfisca_core import periods
from openfisca_france.tests.base import tax_benefit_system
from openfisca_france.tests.fiche_de_paie import modules


def test_1():
    simulation = tax_benefit_system.new_scenario().init_single_entity(
        period = "2013",
        parent1 = dict(
            effectif_entreprise = 3000,
            exposition_accident = 3,
            localisation_entreprise = "75001",
            ratio_alternants = .025,
            salaire_de_base = {"2011:3": 12 * 3000},
            taille_entreprise = 3,
            type_sal = 0,
            ),
        menage = dict(
            zone_apl = 1,
            ),
        ).new_simulation(debug = True)
    simulation.calculate("revdisp")


def iter_scenarios():
    for module in modules:
        local = dict()
        execfile(module, {}, local)
        yield local['tests'][0]


def simple_check(tests):
    for test_parameters in tests:
        name = test_parameters["name"]
        period = test_parameters["period"]
        parent1 = dict(
            birth = datetime.date(periods.period(period).start.year - 40, 1, 1),
            )
        parent1.update(test_parameters['input_variables'])
        simulation = tax_benefit_system.new_scenario().init_single_entity(
            period = period,
            parent1 = parent1,
            ).new_simulation(debug = True)

        for variable, monthly_amount in test_parameters['output_variables'].iteritems():
            output = simulation.calculate(variable)
            assert_variable(variable, name, monthly_amount, output)


def test_check():
    for test_parameters in iter_scenarios():
        test_name = test_parameters["name"]
        period = test_parameters["period"]
        parent1 = dict(
            birth = datetime.date(periods.period(period).start.year - 40, 1, 1),
            )
        parent1.update(test_parameters['input_variables'])
        simulation = tax_benefit_system.new_scenario().init_single_entity(
            period = period,
            parent1 = parent1,
            ).new_simulation(debug = True)

        for variable_name, expected_value in test_parameters['output_variables'].iteritems():
            yield check_variable, simulation, variable_name, test_name, expected_value


def check_variable(simulation, variable_name, test_name, expected_value):
    output_value = simulation.calculate(variable_name)
    assert abs(output_value - expected_value) < .01, "error for {} ({}) : should be {} instead of {} ".format(
        variable_name, test_name, expected_value, output_value)


def test_decomposition(print_decomposition = False):
    from openfisca_core.decompositions import calculate, get_decomposition_json
    import json
    import os
    simulation = tax_benefit_system.new_scenario().init_single_entity(
        period = "2013-01",
        parent1 = dict(
            effectif_entreprise = 3000,
            exposition_accident = 3,
            localisation_entreprise = "75001",
            ratio_alternants = .025,
            salaire_de_base = {"2013": 12 * 3000},
            taille_entreprise = 3,
            type_sal = 0,
            ),
        menage = dict(
            zone_apl = 1,
            ),
        ).new_simulation(debug = True)

    xml_file_path = os.path.join(
        tax_benefit_system.DECOMP_DIR,
        "fiche_de_paie_decomposition.xml"
        )

    decomposition_json = get_decomposition_json(xml_file_path, tax_benefit_system)
    response = calculate(simulation, decomposition_json)
    if print_decomposition:
        print unicode(
            json.dumps(response, encoding = 'utf-8', ensure_ascii = False, indent = 2)
            )


if __name__ == '__main__':
    import logging
    import sys
<<<<<<< HEAD
    logging.basicConfig(level = logging.ERROR, stream = sys.stdout)
    from openfisca_france.tests.fiche_de_paie.thesard1_2011_07 import tests 
    simple_check(tests = tests)
=======
    requested_variables_name = sys.argv[1:]
    logging.basicConfig(level = logging.INFO, stream = sys.stdout)
    for function, simulation, variable_name, test_name, expected_value in test_check():
        if not requested_variables_name or variable_name in requested_variables_name:
            function(simulation, variable_name, test_name, expected_value)
#    test_decomposition(print_decomposition = True)
>>>>>>> 65961682
<|MERGE_RESOLUTION|>--- conflicted
+++ resolved
@@ -135,15 +135,13 @@
 if __name__ == '__main__':
     import logging
     import sys
-<<<<<<< HEAD
-    logging.basicConfig(level = logging.ERROR, stream = sys.stdout)
-    from openfisca_france.tests.fiche_de_paie.thesard1_2011_07 import tests 
-    simple_check(tests = tests)
-=======
+
+#    from openfisca_france.tests.fiche_de_paie.thesard1_2011_07 import tests
+#    simple_check(tests = tests)
     requested_variables_name = sys.argv[1:]
     logging.basicConfig(level = logging.INFO, stream = sys.stdout)
     for function, simulation, variable_name, test_name, expected_value in test_check():
         if not requested_variables_name or variable_name in requested_variables_name:
             function(simulation, variable_name, test_name, expected_value)
-#    test_decomposition(print_decomposition = True)
->>>>>>> 65961682
+
+#    test_decomposition(print_decomposition = True)