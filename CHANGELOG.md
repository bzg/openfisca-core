# Changelog

## 4.2.1

<<<<<<< HEAD
  Fix permanent and period size independent variables neutralization
=======
*  Fix permanent and period size independent variables neutralization

* Fix occasionnal `NaN` creation in `MarginalRateTaxScale.calc` resulting from `0 * np.inf`
>>>>>>> cb9d539a

## 4.2.0

* Introduce a YAML test runner in openfisca_core
  - Introduce command line tool `openfisca-run-test`

* Refactor the dummy tax benefit system included in openfisca-core
  - Make the dummy country look like a real one
  - Split defining the country from testing

## 4.1.7

* Improve docstring of `MarginalTaxRate.inverse` and add test

## 4.1.6

* Decrease verbosity of `combine_tax_scales`

## 4.1.5

* Enable `extra_params` in formulas with new syntax.

## 4.1.4-Beta

* Fixup 4.1.2:
  * When building positions, handle cases where persons belonging to an entity are not grouped by entity in the persons array.

## 4.1.3-Beta

* Fix bug in entity.sum

## 4.1.2-Beta

* Enable simulation initialization with only legacy roles
  * New roles are in this case automatically infered
  * Positions are always infered from persons entity id

## 4.1.1-Beta

* Fix update_legislation in reforms

## 4.1.0-Beta

* Add `conflicts` and `origin` fields to xml params (needed for baremes IPP importation)

## 4.0.0-Beta

  * Refactor formula syntax

    - Don't use the object simulation in formula writing. The entity the variable is calculated for is now the first argument of the formula, for instance `person` or `family`.

    - The `legislation` is now the (optional) third argument of a formula. It is a function that can be called with a period (or an instant) for argument, and will compute the legislation at `period.start`.

    -  Don't use `calculate_add` and equivalents. Instead, `add` and `divide` are just given in the `options` argument, for instance `options = [ADD]`.

    - Rename `entity_class` to `entity`.

    - Don't explicitly use a `calculate` method, but the `person('salary', period)` notation instead.

  * Introduce implicit conversions between entities, and improve aggregations formulas.

  * Deprecate PersonToEntityColumn and EntityToPersonColumn

  * Change the way entities are declared

  More information on https://github.com/openfisca/openfisca-core/pull/415

## 3.1.0

* Add a `DeprecationWarning` when using a `DateCol` with no `default`, but keep the default date to 1970-01-01.
* Enforce `DateCol.default` to be a `date`.

## 3.0.3

* Fix `cerfa_field` validation in `Column`, `Formula` and `AbstractConversionVariable`.
  Previously, some variables having `cerfa_field` as a `dict` were converted to `unicode` by mistake.
  See https://github.com/openfisca/openfisca-france/issues/543

## 3.0.2

* Move `calmar.py` to [OpenFisca-Survey-Manager](https://github.com/openfisca/openfisca-survey-manager).

  No incidence on users since it was only needed for dataframes.

## 3.0.1

* Adapt requested_period_last_value and last_duration_last_value to extra params

## 3.0.0

* Update introspection data. This allows to enhance data served by the web API which itself feeds the Legislation Explorer.

## 2.2.2

* Update travis procedures

## 2.2.1

* Remove conda from travis config

## 2.2.0

* Implement simulation.calculate `print_trace=True` argument. Options: `max_depth` and `show_default_values`

  Examples:
  ```python
  simulation = scenario.new_simulation(trace=True)
  simulation.calculate('irpp', 2014, print_trace=True)
  simulation.calculate('irpp', 2014, print_trace=True, max_depth=-1)
  simulation.calculate('irpp', 2014, print_trace=True, max_depth=-1, show_default_values=False)
  ```

## 2.1.0 – [diff](https://github.com/openfisca/openfisca-core/compare/2.0.3...2.0.4)

* Load extensions from pip packages

## 2.0.4 – [diff](https://github.com/openfisca/openfisca-core/compare/2.0.3...2.0.4)

* Use DEFAULT_DECOMP_FILE attribute from reference TB system

## 2.0.3 – [diff](https://github.com/openfisca/openfisca-core/compare/2.0.2...2.0.3)

* Explicit the error when a variable is not found

## 2.0.2 – [diff](https://github.com/openfisca/openfisca-core/compare/2.0.1...2.0.2)

* Update numpy dependency to 1.11

## 2.0.1 – [diff](https://github.com/openfisca/openfisca-core/compare/2.0.0...2.0.1)

* Force updating version number and CHANGELOG.md before merging on master
* Release tag and Pip version automatically

## 2.0.0 – [diff](https://github.com/openfisca/openfisca-core/compare/1.1.0...2.0.0)

* Variables are not added to the TaxBenefitSystem when the entities class are imported, but explicitely when the TaxBenefitSystem is instanciated.
  * Metaclasses are not used anymore.
* New API for TaxBenefitSystem
  * Columns are now stored in the TaxBenefitSystem, not in entities.
* New API for rerforms.
* XmlBasedTaxBenefitSystem is deprecated, and MultipleXmlBasedTaxBenefitSystem renamed to TaxBenefitSystem

## 1.1.0 – [diff](https://github.com/openfisca/openfisca-core/compare/1.0.0...1.1.0)

* Implement cache opt out system

## 1.0.0 – [diff](https://github.com/openfisca/openfisca-core/compare/0.5.4...1.0.0)

* Remove `build_column` obsolete function. Use `Variable` class instead.

## 0.5.4 – [diff](https://github.com/openfisca/openfisca-core/compare/0.5.3...0.5.4)

* Merge pull request #382 from openfisca/fix-sum-by-entity
* The result size must be the targent entity'one

## 0.5.3 – [diff](https://github.com/openfisca/openfisca-core/compare/0.5.2...0.5.3)

* Many updates

## 0.5.2 – [diff](https://github.com/openfisca/openfisca-core/compare/0.5.1...0.5.2)

* Add trim option to marginal rate computation
* Compute stop date of whole tax scale instead of a single bracket.
* Use bracket stop date instead of legislation stop date inside a bracket.
* Introduce reference periods
* Fix roles_count bug : was set to 1 for scenarios vectorially defined

## 0.5.1 – [diff](https://github.com/openfisca/openfisca-core/compare/0.5.0...0.5.1)

* Move docs to gitbook repo
* Upgrade to new Travis infrastructure
* Enhance errors display when a reform modifies the legislation

## 0.5.0

* First release uploaded to PyPI<|MERGE_RESOLUTION|>--- conflicted
+++ resolved
@@ -2,13 +2,9 @@
 
 ## 4.2.1
 
-<<<<<<< HEAD
-  Fix permanent and period size independent variables neutralization
-=======
 *  Fix permanent and period size independent variables neutralization
 
 * Fix occasionnal `NaN` creation in `MarginalRateTaxScale.calc` resulting from `0 * np.inf`
->>>>>>> cb9d539a
 
 ## 4.2.0
 
