# -*- coding: utf-8 -*-


"""Handle legislative parameters in JSON format."""


import collections
import datetime
import itertools
import logging

from . import conv, periods, taxscales


def N_(message):
    return message


log = logging.getLogger(__name__)
units = [
    u'currency',
    u'day',
    u'hour',
    u'month',
    u'year',
    ]


class ParameterNotFound(Exception):
    def __init__(self, name, instant, variable_name = None):
        assert name is not None
        assert instant is not None
        self.name = name
        self.instant = instant
        self.variable_name = variable_name
        message = u'Legislation parameter "{}" was not found at instant "{}"'.format(name, instant)
        if variable_name is not None:
            message += u' by variable "{}"'.format(variable_name)
        super(ParameterNotFound, self).__init__(message)

    def to_json(self):
        self_json = {
            'instant': unicode(self.instant),
            'message': unicode(self),
            'parameter_name': self.name,
            }
        if self.variable_name is not None:
            self_json['variable_name'] = self.variable_name
        return self_json


class CompactNode(object):
    # Note: Legislation attributes are set explicitely by compact_dated_node_json
    # (ie they are not computed by a magic method).

    instant = None
    name = None

    def __delitem__(self, key):
        del self.__dict__[key]

    # Reminder: __getattr__ is called only when attribute is not found.
    def __getattr__(self, key):
        name = u'.'.join([self.name, key]) \
            if self.name is not None \
            else key
        raise ParameterNotFound(
            instant = self.instant,
            name = name,
            )

    def __getitem__(self, key):
        return self.__dict__[key]

    def __init__(self, instant, name = None):
        assert instant is not None
        self.instant = instant
        self.name = name

    def __iter__(self):
        return self.__dict__.iterkeys()

    def __repr__(self):
        return '{}({})'.format(self.__class__.__name__, repr(self.__dict__))

    def __setitem__(self, key, value):
        self.__dict__[key] = value

    def combine_tax_scales(self):
        """Combine all the MarginalRateTaxScales in the node into a single MarginalRateTaxScale."""
        combined_tax_scales = None
        for name, child in self.iteritems():
<<<<<<< HEAD
            # assert isinstance(child, taxscales.AbstractTaxScale), child
            if not isinstance(child, taxscales.AbstractTaxScale):
=======
            if not isinstance(child, taxscales.AbstractTaxScale):
                log.info(u'Skipping {} with value {} because it is not a tax scale'.format(name, child))
>>>>>>> 574e5636
                continue
            if combined_tax_scales is None:
                combined_tax_scales = taxscales.MarginalRateTaxScale(name = name)
                combined_tax_scales.add_bracket(0, 0)
            combined_tax_scales.add_tax_scale(child)
        return combined_tax_scales

    def copy(self, deep = False):
        new = self.__class__()
        for name, value in self.iteritems():
            if deep:
                if isinstance(value, CompactNode):
                    new[name] = value.copy(deep = deep)
                elif isinstance(value, taxscales.AbstractTaxScale):
                    new[name] = value.copy()
                else:
                    new[name] = value
            else:
                new[name] = value
        return new

    def get(self, key, default = None):
        return self.__dict__.get(key, default)

    def items(self):
        return self.__dict__.items()

    def iteritems(self):
        return self.__dict__.iteritems()

    def iterkeys(self):
        return self.__dict__.iterkeys()

    def itervalues(self):
        return self.__dict__.itervalues()

    def keys(self):
        return self.__dict__.keys()

    def pop(self, key, default = None):
        return self.__dict__.pop(key, default)

    def scale_tax_scales(self, factor):
        """Scale all the MarginalRateTaxScales in the node."""
        scaled_node = CompactNode()
        for key, child in self.iteritems():
            scaled_node[key] = child.scale_tax_scales(factor)
        return scaled_node

    def update(self, value):
        if isinstance(value, CompactNode):
            value = value.__dict__
        return self.__dict__.update(value)

    def values(self):
        return self.__dict__.values()


class TracedCompactNode(object):
    """
    A proxy for CompactNode which stores the a simulation instance. Used for simulations with trace mode enabled.

    Overload __delitem__, getitem__ and __setitem__ even if __getattribute__ is defined because of:
    http://stackoverflow.com/questions/11360020/why-is-getattribute-not-invoked-on-an-implicit-getitem-invocation
    """
    compact_node = None
    simulation = None
    traced_attributes_name = None

    def __init__(self, compact_node, simulation, traced_attributes_name):
        self.compact_node = compact_node
        self.simulation = simulation
        self.traced_attributes_name = traced_attributes_name

    def __delitem__(self, key):
        del self.compact_node.__dict__[key]

    # Reminder: __getattr__ is called only when attribute is not found.
    def __getattr__(self, key):
        value = getattr(self.compact_node, key)
        if key in self.traced_attributes_name:
            calling_frame = self.simulation.stack_trace[-1]
            caller_parameters_infos = calling_frame['parameters_infos']
            assert self.compact_node.name is not None
            parameter_name = u'.'.join([self.compact_node.name, key])
            parameter_infos = {
                "instant": str(self.compact_node.instant),
                "name": parameter_name,
                }
            if isinstance(value, taxscales.AbstractTaxScale):
                # Do not serialize value in JSON for tax scales since they are too big.
                parameter_infos["@type"] = "Scale"
            else:
                parameter_infos.update({"@type": "Parameter", "value": value})
            if parameter_infos not in caller_parameters_infos:
                caller_parameters_infos.append(collections.OrderedDict(sorted(parameter_infos.iteritems())))
        return value

    def __getitem__(self, key):
        return self.compact_node.__dict__[key]

    def __setitem__(self, key, value):
        self.compact_node.__dict__[key] = value


# Functions


def compact_dated_node_json(dated_node_json, code = None, instant = None, parent_codes = None,
        traced_simulation = None):
    """
    Compacts a dated node JSON into a hierarchy of CompactNode objects.

    The "traced_simulation" argument can be used for simulations with trace mode enabled, this stores parameter values
    in the traceback.
    """
    node_type = dated_node_json['@type']
    if node_type == u'Node':
        if code is None:
            # Root node
            assert instant is None, instant
            instant = periods.instant(dated_node_json['instant'])
        assert instant is not None
        name = u'.'.join((parent_codes or []) + [code]) \
            if code is not None \
            else None
        compact_node = CompactNode(instant = instant, name = name)
        for key, value in dated_node_json['children'].iteritems():
            child_parent_codes = None
            if traced_simulation is not None:
                child_parent_codes = [] if parent_codes is None else parent_codes[:]
                if code is not None:
                    child_parent_codes += [code]
                child_parent_codes = child_parent_codes or None
            compact_node.__dict__[key] = compact_dated_node_json(
                value,
                code = key,
                instant = instant,
                parent_codes = child_parent_codes,
                traced_simulation = traced_simulation,
                )
        if traced_simulation is not None:
            traced_children_code = [
                key
                for key, value in dated_node_json['children'].iteritems()
                if value['@type'] != u'Node'
                ]
            # Only trace Nodes which have at least one Parameter child.
            if traced_children_code:
                compact_node = TracedCompactNode(
                    compact_node = compact_node,
                    simulation = traced_simulation,
                    traced_attributes_name = traced_children_code,
                    )
        return compact_node
    assert instant is not None
    if node_type == u'Parameter':
        return dated_node_json.get('value')
    assert node_type == u'Scale'
    if any('amount' in bracket for bracket in dated_node_json['brackets']):
        # AmountTaxScale
        tax_scale = taxscales.AmountTaxScale(name = code, option = dated_node_json.get('option'))
        for dated_bracket_json in dated_node_json['brackets']:
            amount = dated_bracket_json.get('amount')
            assert not isinstance(amount, list)
            threshold = dated_bracket_json.get('threshold')
            assert not isinstance(threshold, list)
            if amount is not None and threshold is not None:
                tax_scale.add_bracket(threshold, amount)
        return tax_scale

    rates_kind = dated_node_json.get('rates_kind', None)
    if rates_kind == "average":
        # LinearAverageRateTaxScale
        tax_scale = taxscales.LinearAverageRateTaxScale(
            name = code,
            option = dated_node_json.get('option'),
            unit = dated_node_json.get('unit'),
            )
    else:
        # MarginalRateTaxScale
        tax_scale = taxscales.MarginalRateTaxScale(name = code, option = dated_node_json.get('option'))

    for dated_bracket_json in dated_node_json['brackets']:
        base = dated_bracket_json.get('base', 1)
        assert not isinstance(base, list)
        rate = dated_bracket_json.get('rate')
        assert not isinstance(rate, list)
        threshold = dated_bracket_json.get('threshold')
        assert not isinstance(threshold, list)
        if rate is not None and threshold is not None:
            tax_scale.add_bracket(threshold, rate * base)
    return tax_scale


def generate_dated_bracket_json(bracket_json, instant_str):
    dated_bracket_json = collections.OrderedDict()
    for key, value in bracket_json.iteritems():
        if key in ('amount', 'base', 'rate', 'threshold'):
            dated_value = generate_dated_json_value(value, instant_str)
            if dated_value is not None:
                dated_bracket_json[key] = dated_value
        else:
            dated_bracket_json[key] = value
    return dated_bracket_json


def generate_dated_json_value(values_json, instant_str):
    for value_json in values_json:
        value_stop_str = value_json.get('stop')
        if value_json['start'] <= instant_str and (value_stop_str is None or instant_str <= value_stop_str):
            return value_json['value']
    return None


def generate_dated_legislation_json(legislation_json, instant):
    instant_str = str(periods.instant(instant))
    dated_legislation_json = generate_dated_node_json(legislation_json, instant_str)
    dated_legislation_json['@context'] = u'http://openfisca.fr/contexts/dated-legislation.jsonld'
    dated_legislation_json['instant'] = instant_str
    return dated_legislation_json


def generate_dated_node_json(node_json, instant_str):
    dated_node_json = collections.OrderedDict()
    for key, value in node_json.iteritems():
        if key == 'children':
            # Occurs when @type == 'Node'.
            dated_children_json = type(value)(
                (child_code, dated_child_json)
                for child_code, dated_child_json in (
                    (
                        child_code,
                        generate_dated_node_json(child_json, instant_str),
                        )
                    for child_code, child_json in value.iteritems()
                    )
                if dated_child_json is not None
                )
            if not dated_children_json:
                return None
            dated_node_json[key] = dated_children_json
        elif key in ('start', 'stop'):
            pass
        elif key == 'brackets':
            # Occurs when @type == 'Scale'.
            dated_brackets_json = [
                dated_bracket_json
                for dated_bracket_json in (
                    generate_dated_bracket_json(bracket_json, instant_str)
                    for bracket_json in value
                    )
                if dated_bracket_json is not None
                ]
            if not dated_brackets_json:
                return None
            dated_node_json[key] = dated_brackets_json
        elif key == 'values':
            # Occurs when @type == 'Parameter'.
            dated_value = generate_dated_json_value(value, instant_str)
            if dated_value is None:
                return None
            dated_node_json['value'] = dated_value
        else:
            dated_node_json[key] = value
    return dated_node_json


# Level-1 Converters


def make_validate_values_json_dates(require_consecutive_dates = False):
    def validate_values_json_dates(values_json, state = None):
        if not values_json:
            return values_json, None
        if state is None:
            state = conv.default_state

        errors = {}
        for index, value_json in enumerate(values_json):
            stop_date_str = value_json.get('stop')
            if stop_date_str is not None and value_json['start'] > stop_date_str:
                errors[index] = dict(to = state._(u"Last date must be greater than first date"))

        sorted_values_json = sorted(values_json, key = lambda value_json: value_json['start'], reverse = True)
        next_value_json = sorted_values_json[0]
        for index, value_json in enumerate(itertools.islice(sorted_values_json, 1, None)):
            next_date_str = (datetime.date(*(int(fragment) for fragment in value_json['stop'].split('-'))) +
                datetime.timedelta(days = 1)).isoformat()
            if require_consecutive_dates and next_date_str < next_value_json['start']:
                errors.setdefault(index, {})['start'] = state._(u"Dates of values are not consecutive")
            elif next_date_str > next_value_json['start']:
                errors.setdefault(index, {})['start'] = state._(u"Dates of values overlap")
            next_value_json = value_json

        return sorted_values_json, errors or None

    return validate_values_json_dates


def validate_dated_legislation_json(dated_legislation_json, state = None):
    if dated_legislation_json is None:
        return None, None
    if state is None:
        state = conv.default_state

    dated_legislation_json, error = conv.pipe(
        conv.test_isinstance(dict),
        conv.struct(
            dict(
                instant = conv.pipe(
                    conv.test_isinstance(basestring),
                    conv.iso8601_input_to_date,
                    conv.date_to_iso8601_str,
                    conv.not_none,
                    ),
                ),
            constructor = collections.OrderedDict,
            default = conv.noop,
            drop_none_values = 'missing',
            keep_value_order = True,
            ),
        )(dated_legislation_json, state = state)
    if error is not None:
        return dated_legislation_json, error

    instant = dated_legislation_json.pop('instant')
    dated_legislation_json, error = validate_dated_node_json(dated_legislation_json, state = state)
    dated_legislation_json['instant'] = instant
    return dated_legislation_json, error


def validate_dated_node_json(node, state = None):
    if node is None:
        return None, None
    state = conv.add_ancestor_to_state(state, node)

    validated_node, error = conv.test_isinstance(dict)(node, state = state)
    if error is not None:
        conv.remove_ancestor_from_state(state, node)
        return validated_node, error

    validated_node, errors = conv.struct(
        {
            '@context': conv.pipe(
                conv.test_isinstance(basestring),
                conv.make_input_to_url(full = True),
                conv.test_equals(u'http://openfisca.fr/contexts/dated-legislation.jsonld'),
                ),
            '@type': conv.pipe(
                conv.test_isinstance(basestring),
                conv.cleanup_line,
                conv.test_in((u'Node', u'Parameter', u'Scale')),
                conv.not_none,
                ),
            'comment': conv.pipe(
                conv.test_isinstance(basestring),
                conv.cleanup_text,
                ),
            'description': conv.pipe(
                conv.test_isinstance(basestring),
                conv.cleanup_line,
                ),
            'end_line_number': conv.test_isinstance(int),
            'start_line_number': conv.test_isinstance(int),
            },
        constructor = collections.OrderedDict,
        default = conv.noop,
        drop_none_values = 'missing',
        keep_value_order = True,
        )(validated_node, state = state)
    if errors is not None:
        conv.remove_ancestor_from_state(state, node)
        return validated_node, errors

    validated_node.pop('@context', None)  # Remove optional @context everywhere. It will be added to root node later.
    node_converters = {
        '@type': conv.noop,
        'comment': conv.noop,
        'description': conv.noop,
        'end_line_number': conv.test_isinstance(int),
        'start_line_number': conv.test_isinstance(int),
        }
    node_type = validated_node['@type']
    if node_type == u'Node':
        node_converters.update(dict(
            children = conv.pipe(
                conv.test_isinstance(dict),
                conv.uniform_mapping(
                    conv.pipe(
                        conv.test_isinstance(basestring),
                        conv.cleanup_line,
                        conv.not_none,
                        ),
                    conv.pipe(
                        validate_dated_node_json,
                        conv.not_none,
                        ),
                    ),
                conv.empty_to_none,
                conv.not_none,
                ),
            ))
    elif node_type == u'Parameter':
        node_converters.update(dict(
            format = conv.pipe(
                conv.test_isinstance(basestring),
                conv.input_to_slug,
                conv.test_in([
                    'boolean',
                    'float',
                    'integer',
                    'rate',
                    ]),
                ),
            unit = conv.pipe(
                conv.test_isinstance(basestring),
                conv.input_to_slug,
                conv.test_in(units),
                ),
            value = conv.pipe(
                conv.item_or_sequence(
                    validate_dated_value_json,
                    ),
                conv.not_none,
                ),
            ))
    else:
        assert node_type == u'Scale'
        node_converters.update(dict(
            option = conv.pipe(
                conv.test_isinstance(basestring),
                conv.input_to_slug,
                conv.test_in((
                    'contrib',
                    'main-d-oeuvre',
                    'noncontrib',
                    )),
                ),
            brackets = conv.pipe(
                conv.test_isinstance(list),
                conv.uniform_sequence(
                    validate_dated_bracket_json,
                    drop_none_items = True,
                    ),
                validate_dated_brackets_json_types,
                conv.empty_to_none,
                conv.not_none,
                ),
            unit = conv.pipe(
                conv.test_isinstance(basestring),
                conv.input_to_slug,
                conv.test_in((
                    'currency',
                    )),
                ),
            ))
    validated_node, errors = conv.struct(
        node_converters,
        constructor = collections.OrderedDict,
        drop_none_values = 'missing',
        keep_value_order = True,
        )(validated_node, state = state)

    conv.remove_ancestor_from_state(state, node)
    return validated_node, errors


def validate_dated_bracket_json(bracket, state = None):
    if bracket is None:
        return None, None
    state = conv.add_ancestor_to_state(state, bracket)
    validated_bracket, errors = conv.pipe(
        conv.test_isinstance(dict),
        conv.struct(
            dict(
                amount = conv.item_or_sequence(
                    validate_dated_value_json,
                    ),
                base = conv.item_or_sequence(
                    conv.pipe(
                        validate_dated_value_json,
                        conv.test_greater_or_equal(0),
                        ),
                    ),
                comment = conv.pipe(
                    conv.test_isinstance(basestring),
                    conv.cleanup_text,
                    ),
                end_line_number = conv.test_isinstance(int),
                rate = conv.item_or_sequence(
                    conv.pipe(
                        validate_dated_value_json,
                        conv.test_between(0, 1),
                        ),
                    ),
                start_line_number = conv.test_isinstance(int),
                threshold = conv.item_or_sequence(
                    conv.pipe(
                        validate_dated_value_json,
                        conv.test_greater_or_equal(0),
                        ),
                    ),
                ),
            constructor = collections.OrderedDict,
            drop_none_values = 'missing',
            keep_value_order = True,
            ),
        )(bracket, state = state)
    conv.remove_ancestor_from_state(state, bracket)
    return validated_bracket, errors


def validate_dated_brackets_json_types(brackets, state = None):
    if not brackets:
        return brackets, None

    has_amount = any(
        'amount' in bracket
        for bracket in brackets
        )
    if has_amount:
        if state is None:
            state = conv.default_state
        errors = {}
        for bracket_index, bracket in enumerate(brackets):
            if 'base' in bracket:
                errors.setdefault(bracket_index, {})['base'] = state._(u"A scale can't contain both amounts and bases")
            if 'rate' in bracket:
                errors.setdefault(bracket_index, {})['rate'] = state._(u"A scale can't contain both amounts and rates")
        if errors:
            return brackets, errors
    return brackets, None


def validate_dated_value_json(value, state = None):
    if value is None:
        return None, None
    container = state.ancestors[-1]
    container_format = container.get('format')
    value_converters = dict(
        boolean = conv.condition(
            conv.test_isinstance(int),
            conv.test_in((0, 1)),
            conv.test_isinstance(bool),
            ),
        float = conv.condition(
            conv.test_isinstance(int),
            conv.anything_to_float,
            conv.test_isinstance(float),
            ),
        integer = conv.condition(
            conv.test_isinstance(float),
            conv.pipe(
                conv.test(lambda number: round(number) == number),
                conv.function(int),
                ),
            conv.test_isinstance(int),
            ),
        rate = conv.condition(
            conv.test_isinstance(int),
            conv.anything_to_float,
            conv.test_isinstance(float),
            ),
        )
    value_converter = value_converters.get(container_format or 'float')  # Only parameters have a "format".
    assert value_converter is not None, 'Wrong format "{}", allowed: {}, container: {}'.format(
        container_format, value_converters.keys(), container)
    return value_converter(value, state = state or conv.default_state)


def validate_node_json(node, state = None):
    if node is None:
        return None, None
    state = conv.add_ancestor_to_state(state, node)

    validated_node, error = conv.test_isinstance(dict)(node, state = state)
    if error is not None:
        conv.remove_ancestor_from_state(state, node)
        return validated_node, error

    validated_node, errors = conv.struct(
        {
            '@context': conv.pipe(
                conv.test_isinstance(basestring),
                conv.make_input_to_url(full = True),
                conv.test_equals(u'http://openfisca.fr/contexts/legislation.jsonld'),
                ),
            '@type': conv.pipe(
                conv.test_isinstance(basestring),
                conv.cleanup_line,
                conv.test_in((u'Node', u'Parameter', u'Scale')),
                conv.not_none,
                ),
            'comment': conv.pipe(
                conv.test_isinstance(basestring),
                conv.cleanup_text,
                ),
            'description': conv.pipe(
                conv.test_isinstance(basestring),
                conv.cleanup_line,
                ),
            'end_line_number': conv.test_isinstance(int),
            'start_line_number': conv.test_isinstance(int),
            },
        constructor = collections.OrderedDict,
        default = conv.noop,
        drop_none_values = 'missing',
        keep_value_order = True,
        )(validated_node, state = state)
    if errors is not None:
        conv.remove_ancestor_from_state(state, node)
        return validated_node, errors

    validated_node.pop('@context', None)  # Remove optional @context everywhere. It will be added to root node later.
    node_converters = {
        '@type': conv.noop,
        'comment': conv.noop,
        'description': conv.noop,
        'end_line_number': conv.noop,
        'start_line_number': conv.noop,
        }
    node_type = validated_node['@type']
    if node_type == u'Node':
        node_converters.update(dict(
            children = conv.pipe(
                conv.test_isinstance(dict),
                conv.uniform_mapping(
                    conv.pipe(
                        conv.test_isinstance(basestring),
                        conv.cleanup_line,
                        conv.not_none,
                        ),
                    conv.pipe(
                        validate_node_json,
                        conv.not_none,
                        ),
                    ),
                conv.empty_to_none,
                conv.not_none,
                ),
            ))
    elif node_type == u'Parameter':
        node_converters.update(dict(
            format = conv.pipe(
                conv.test_isinstance(basestring),
                conv.input_to_slug,
                conv.test_in([
                    'boolean',
                    'float',
                    'integer',
                    'rate',
                    ]),
                ),
            unit = conv.pipe(
                conv.test_isinstance(basestring),
                conv.input_to_slug,
                conv.test_in(units),
                ),
            values = conv.pipe(
                conv.test_isinstance(list),
                conv.uniform_sequence(
                    validate_value_json,
                    drop_none_items = True,
                    ),
                make_validate_values_json_dates(require_consecutive_dates = True),
                conv.empty_to_none,
                conv.not_none,
                ),
            ))
    else:
        assert node_type == u'Scale'
        node_converters.update(dict(
            brackets = conv.pipe(
                conv.test_isinstance(list),
                conv.uniform_sequence(
                    validate_bracket_json,
                    drop_none_items = True,
                    ),
                validate_brackets_json_types,
                validate_brackets_json_dates,
                conv.empty_to_none,
                conv.not_none,
                ),
            option = conv.pipe(
                conv.test_isinstance(basestring),
                conv.input_to_slug,
                conv.test_in((
                    'contrib',
                    'main-d-oeuvre',
                    'noncontrib',
                    )),
                ),
            rates_kind = conv.pipe(
                conv.test_isinstance(basestring),
                conv.test_in((
                    'average',
                    )),
                ),
            unit = conv.pipe(
                conv.test_isinstance(basestring),
                conv.input_to_slug,
                conv.test_in((
                    'currency',
                    )),
                ),
            ))
    validated_node, errors = conv.struct(
        node_converters,
        constructor = collections.OrderedDict,
        drop_none_values = 'missing',
        keep_value_order = True,
        )(validated_node, state = state)

    conv.remove_ancestor_from_state(state, node)
    return validated_node, errors

validate_legislation_json = validate_node_json


def validate_bracket_json(bracket, state = None):
    if bracket is None:
        return None, None
    state = conv.add_ancestor_to_state(state, bracket)
    validated_bracket, errors = conv.pipe(
        conv.test_isinstance(dict),
        conv.struct(
            dict(
                amount = validate_values_holder_json,
                base = validate_values_holder_json,
                comment = conv.pipe(
                    conv.test_isinstance(basestring),
                    conv.cleanup_text,
                    ),
                end_line_number = conv.test_isinstance(int),
                rate = validate_values_holder_json,
                start_line_number = conv.test_isinstance(int),
                threshold = conv.pipe(
                    validate_values_holder_json,
                    conv.not_none,
                    ),
                ),
            constructor = collections.OrderedDict,
            drop_none_values = 'missing',
            keep_value_order = True,
            ),
        conv.test(lambda bracket: bool(bracket.get('amount')) ^ bool(bracket.get('rate')),
            error = N_(u"Either amount or rate must be provided")),
        )(bracket, state = state)
    conv.remove_ancestor_from_state(state, bracket)
    return validated_bracket, errors


def validate_brackets_json_dates(brackets, state = None):
    if not brackets:
        return brackets, None
    if state is None:
        state = conv.default_state
    errors = {}

    previous_bracket = brackets[0]
    for bracket_index, bracket in enumerate(itertools.islice(brackets, 1, None), 1):
        for key in ('amount', 'base', 'rate', 'threshold'):
            valid_segments = []
            for value_json in (previous_bracket.get(key) or []):
                from_date = datetime.date(*(int(fragment) for fragment in value_json['start'].split('-')))
                # Note: to_date may be None for first valid segment.
                to_date_str = value_json.get('stop')
                to_date = None if to_date_str is None \
                    else datetime.date(*(int(fragment) for fragment in to_date_str.split('-')))
                if valid_segments and valid_segments[-1][0] == to_date + datetime.timedelta(days = 1):
                    valid_segments[-1] = (from_date, valid_segments[-1][1])
                else:
                    valid_segments.append((from_date, to_date))
            for value_index, value_json in enumerate(bracket.get(key) or []):
                from_date = datetime.date(*(int(fragment) for fragment in value_json['start'].split('-')))
                # Note: to_date may be None for first value_json.
                to_date_str = value_json.get('stop')
                to_date = None if to_date_str is None \
                    else datetime.date(*(int(fragment) for fragment in to_date_str.split('-')))
                for valid_segment in valid_segments:
                    valid_to_date = valid_segment[1]
                    if valid_segment[0] <= from_date and (
                            valid_to_date is None or to_date is not None and to_date <= valid_to_date):
                        break
                else:
                    errors.setdefault(bracket_index, {}).setdefault(key, {}).setdefault(value_index,
                        {})['start'] = state._(u"Dates don't belong to valid dates of previous bracket")
        previous_bracket = bracket
    if errors:
        return brackets, errors

    for bracket_index, bracket in enumerate(itertools.islice(brackets, 1, None), 1):
        amount_segments = []
        for value_json in (bracket.get('amount') or []):
            from_date = datetime.date(*(int(fragment) for fragment in value_json['start'].split('-')))
            # Note: to_date may be None for first amount segment.
            to_date_str = value_json.get('stop')
            to_date = None if to_date_str is None \
                else datetime.date(*(int(fragment) for fragment in to_date_str.split('-')))
            if amount_segments and amount_segments[-1][0] == to_date + datetime.timedelta(days = 1):
                amount_segments[-1] = (from_date, amount_segments[-1][1])
            else:
                amount_segments.append((from_date, to_date))

        rate_segments = []
        for value_json in (bracket.get('rate') or []):
            from_date = datetime.date(*(int(fragment) for fragment in value_json['start'].split('-')))
            # Note: to_date may be None for first rate segment.
            to_date_str = value_json.get('stop')
            to_date = None if to_date_str is None \
                else datetime.date(*(int(fragment) for fragment in to_date_str.split('-')))
            if rate_segments and rate_segments[-1][0] == to_date + datetime.timedelta(days = 1):
                rate_segments[-1] = (from_date, rate_segments[-1][1])
            else:
                rate_segments.append((from_date, to_date))

        threshold_segments = []
        for value_json in (bracket.get('threshold') or []):
            from_date = datetime.date(*(int(fragment) for fragment in value_json['start'].split('-')))
            # Note: to_date may be None for first threshold segment.
            to_date_str = value_json.get('stop')
            to_date = None if to_date_str is None \
                else datetime.date(*(int(fragment) for fragment in to_date_str.split('-')))
            if threshold_segments and threshold_segments[-1][0] == to_date + datetime.timedelta(days = 1):
                threshold_segments[-1] = (from_date, threshold_segments[-1][1])
            else:
                threshold_segments.append((from_date, to_date))

        for value_index, value_json in enumerate(bracket.get('base') or []):
            from_date = datetime.date(*(int(fragment) for fragment in value_json['start'].split('-')))
            # Note: to_date may be None for first value_json.
            to_date_str = value_json.get('stop')
            to_date = None if to_date_str is None \
                else datetime.date(*(int(fragment) for fragment in to_date_str.split('-')))
            for rate_segment in rate_segments:
                rate_to_date = rate_segment[1]
                if rate_segment[0] <= from_date and (
                        rate_to_date is None or to_date is not None and to_date <= rate_to_date):
                    break
            else:
                errors.setdefault(bracket_index, {}).setdefault('base', {}).setdefault(value_index,
                    {})['start'] = state._(u"Dates don't belong to rate dates")

        for value_index, value_json in enumerate(bracket.get('amount') or []):
            from_date = datetime.date(*(int(fragment) for fragment in value_json['start'].split('-')))
            # Note: to_date may be None for first value_json.
            to_date_str = value_json.get('stop')
            to_date = None if to_date_str is None \
                else datetime.date(*(int(fragment) for fragment in to_date_str.split('-')))
            for threshold_segment in threshold_segments:
                threshold_to_date = threshold_segment[1]
                if threshold_segment[0] <= from_date and (
                        threshold_to_date is None or to_date is not None and to_date <= threshold_to_date):
                    break
            else:
                errors.setdefault(bracket_index, {}).setdefault('amount', {}).setdefault(value_index,
                    {})['start'] = state._(u"Dates don't belong to threshold dates")

        for value_index, value_json in enumerate(bracket.get('rate') or []):
            from_date = datetime.date(*(int(fragment) for fragment in value_json['start'].split('-')))
            # Note: to_date may be None for first value_json.
            to_date_str = value_json.get('stop')
            to_date = None if to_date_str is None \
                else datetime.date(*(int(fragment) for fragment in to_date_str.split('-')))
            for threshold_segment in threshold_segments:
                threshold_to_date = threshold_segment[1]
                if threshold_segment[0] <= from_date and (
                        threshold_to_date is None or to_date is not None and to_date <= threshold_to_date):
                    break
            else:
                errors.setdefault(bracket_index, {}).setdefault('rate', {}).setdefault(value_index,
                    {})['start'] = state._(u"Dates don't belong to threshold dates")

        for value_index, value_json in enumerate(bracket.get('threshold') or []):
            from_date = datetime.date(*(int(fragment) for fragment in value_json['start'].split('-')))
            # Note: to_date may be None for first value_json.
            to_date_str = value_json.get('stop')
            to_date = None if to_date_str is None \
                else datetime.date(*(int(fragment) for fragment in to_date_str.split('-')))
            for amount_segment in amount_segments:
                amount_to_date = amount_segment[1]
                if amount_segment[0] <= from_date and (
                        amount_to_date is None or to_date is not None and to_date <= amount_to_date):
                    break
            else:
                for rate_segment in rate_segments:
                    rate_to_date = rate_segment[1]
                    if rate_segment[0] <= from_date and (
                            rate_to_date is None or to_date is not None and to_date <= rate_to_date):
                        break
                else:
                    errors.setdefault(bracket_index, {}).setdefault('threshold', {}).setdefault(value_index,
                        {})['start'] = state._(u"Dates don't belong to amount or rate dates")

    return brackets, errors or None


def validate_brackets_json_types(brackets, state = None):
    if not brackets:
        return brackets, None

    has_amount = any(
        'amount' in bracket
        for bracket in brackets
        )
    if has_amount:
        if state is None:
            state = conv.default_state
        errors = {}
        for bracket_index, bracket in enumerate(brackets):
            if 'base' in bracket:
                errors.setdefault(bracket_index, {})['base'] = state._(u"A scale can't contain both amounts and bases")
            if 'rate' in bracket:
                errors.setdefault(bracket_index, {})['rate'] = state._(u"A scale can't contain both amounts and rates")
        if errors:
            return brackets, errors
    return brackets, None


def validate_value_json(value, state = None):
    if value is None:
        return None, None
    container = state.ancestors[-1]
    container_format = container.get('format')
    value_converters = dict(
        boolean = conv.condition(
            conv.test_isinstance(int),
            conv.test_in((0, 1)),
            conv.test_isinstance(bool),
            ),
        float = conv.condition(
            conv.test_isinstance(int),
            conv.anything_to_float,
            conv.test_isinstance(float),
            ),
        integer = conv.condition(
            conv.test_isinstance(float),
            conv.pipe(
                conv.test(lambda number: round(number) == number),
                conv.function(int),
                ),
            conv.test_isinstance(int),
            ),
        rate = conv.condition(
            conv.test_isinstance(int),
            conv.anything_to_float,
            conv.test_isinstance(float),
            ),
        )
    value_converter = value_converters.get(container_format or 'float')  # Only parameters have a "format".
    assert value_converter is not None, 'Wrong format "{}", allowed: {}, container: {}'.format(
        container_format, value_converters.keys(), container)
    state = conv.add_ancestor_to_state(state, value)
    validated_value, errors = conv.pipe(
        conv.test_isinstance(dict),
        conv.struct(
            {
                u'comment': conv.pipe(
                    conv.test_isinstance(basestring),
                    conv.cleanup_text,
                    ),
                u'end_line_number': conv.test_isinstance(int),
                u'start': conv.pipe(
                    conv.test_isinstance(basestring),
                    conv.iso8601_input_to_date,
                    conv.date_to_iso8601_str,
                    conv.not_none,
                    ),
                u'start_line_number': conv.test_isinstance(int),
                u'stop': conv.pipe(
                    conv.test_isinstance(basestring),
                    conv.iso8601_input_to_date,
                    conv.date_to_iso8601_str,
                    ),
                u'value': conv.pipe(
                    value_converter,
                    conv.not_none,
                    ),
                },
            constructor = collections.OrderedDict,
            drop_none_values = 'missing',
            keep_value_order = True,
            ),
        )(value, state = state)
    conv.remove_ancestor_from_state(state, value)
    return validated_value, errors


validate_values_holder_json = conv.pipe(
    conv.test_isinstance(list),
    conv.uniform_sequence(
        validate_value_json,
        drop_none_items = True,
        ),
    make_validate_values_json_dates(require_consecutive_dates = False),
    conv.empty_to_none,
    )


# Level-2 Converters


validate_any_legislation_json = conv.pipe(
    conv.test_isinstance(dict),
    conv.condition(
        conv.test(lambda legislation_json: 'datesim' in legislation_json),
        validate_dated_legislation_json,
        validate_legislation_json,
        ),
    )<|MERGE_RESOLUTION|>--- conflicted
+++ resolved
@@ -90,13 +90,8 @@
         """Combine all the MarginalRateTaxScales in the node into a single MarginalRateTaxScale."""
         combined_tax_scales = None
         for name, child in self.iteritems():
-<<<<<<< HEAD
-            # assert isinstance(child, taxscales.AbstractTaxScale), child
-            if not isinstance(child, taxscales.AbstractTaxScale):
-=======
             if not isinstance(child, taxscales.AbstractTaxScale):
                 log.info(u'Skipping {} with value {} because it is not a tax scale'.format(name, child))
->>>>>>> 574e5636
                 continue
             if combined_tax_scales is None:
                 combined_tax_scales = taxscales.MarginalRateTaxScale(name = name)
