# -*- coding: utf-8 -*-


# OpenFisca -- A versatile microsimulation software
# By: OpenFisca Team <contact@openfisca.fr>
#
# Copyright (C) 2011, 2012, 2013, 2014 OpenFisca Team
# https://github.com/openfisca
#
# This file is part of OpenFisca.
#
# OpenFisca is free software; you can redistribute it and/or modify
# it under the terms of the GNU Affero General Public License as
# published by the Free Software Foundation, either version 3 of the
# License, or (at your option) any later version.
#
# OpenFisca is distributed in the hope that it will be useful,
# but WITHOUT ANY WARRANTY; without even the implied warranty of
# MERCHANTABILITY or FITNESS FOR A PARTICULAR PURPOSE.  See the
# GNU Affero General Public License for more details.
#
# You should have received a copy of the GNU Affero General Public License
# along with this program.  If not, see <http://www.gnu.org/licenses/>.


from openfisca_core import legislations


class Reform(object):
<<<<<<< HEAD
    column_by_name = None
    compact_legislation = None
=======
    _compact_legislation = None
    _reference_compact_legislation = None
    dated_legislation_json = None
    entity_class_by_key_plural = None
>>>>>>> 9dca778c
    label = None
    name = None
    reference_dated_legislation_json = None

<<<<<<< HEAD
    def __init__(self, column_by_name = None, label = None, name = None, reform_dated_legislation_json = None,
=======
    def __init__(self, dated_legislation_json = None, entity_class_by_key_plural = None, label = None, name = None,
>>>>>>> 9dca778c
                 reference_dated_legislation_json = None):
        assert name is not None, u"a name should be provided"
        self.dated_legislation_json = dated_legislation_json
        self.entity_class_by_key_plural = entity_class_by_key_plural
        self.label = label if label is not None else name
        self.name = name
<<<<<<< HEAD
        if column_by_name is not None:
            self.column_by_name = column_by_name
        if label is not None:
            self.label = label
        else:
            self.label = name
        if reform_dated_legislation_json is not None:
            self.reform_dated_legislation_json = reform_dated_legislation_json
        if reference_dated_legislation_json is not None:
            self.reference_dated_legislation_json = reference_dated_legislation_json
=======
        self.reference_dated_legislation_json = reference_dated_legislation_json
>>>>>>> 9dca778c

    @property
    def compact_legislation(self):
        if self._compact_legislation is None:
            self._compact_legislation = legislations.compact_dated_node_json(self.dated_legislation_json)
        return self._compact_legislation

    @property
    def reference_compact_legislation(self):
        if self._reference_compact_legislation is None:
            self._reference_compact_legislation = legislations.compact_dated_node_json(
                self.reference_dated_legislation_json
                )
        return self._reference_compact_legislation


def clone_entity_classes(entity_class_by_symbol, symbols):
    new_entity_class_by_symbol = {
        symbol: clone_entity_class(entity_class) if symbol in symbols else entity_class
        for symbol, entity_class in entity_class_by_symbol.iteritems()
        }
    return new_entity_class_by_symbol


def clone_entity_class(entity_class):
    class ReformEntity(entity_class):
        pass
    ReformEntity.column_by_name = entity_class.column_by_name.copy()
    return ReformEntity<|MERGE_RESOLUTION|>--- conflicted
+++ resolved
@@ -27,44 +27,22 @@
 
 
 class Reform(object):
-<<<<<<< HEAD
-    column_by_name = None
-    compact_legislation = None
-=======
     _compact_legislation = None
     _reference_compact_legislation = None
     dated_legislation_json = None
     entity_class_by_key_plural = None
->>>>>>> 9dca778c
     label = None
     name = None
     reference_dated_legislation_json = None
 
-<<<<<<< HEAD
-    def __init__(self, column_by_name = None, label = None, name = None, reform_dated_legislation_json = None,
-=======
     def __init__(self, dated_legislation_json = None, entity_class_by_key_plural = None, label = None, name = None,
->>>>>>> 9dca778c
                  reference_dated_legislation_json = None):
         assert name is not None, u"a name should be provided"
         self.dated_legislation_json = dated_legislation_json
         self.entity_class_by_key_plural = entity_class_by_key_plural
         self.label = label if label is not None else name
         self.name = name
-<<<<<<< HEAD
-        if column_by_name is not None:
-            self.column_by_name = column_by_name
-        if label is not None:
-            self.label = label
-        else:
-            self.label = name
-        if reform_dated_legislation_json is not None:
-            self.reform_dated_legislation_json = reform_dated_legislation_json
-        if reference_dated_legislation_json is not None:
-            self.reference_dated_legislation_json = reference_dated_legislation_json
-=======
         self.reference_dated_legislation_json = reference_dated_legislation_json
->>>>>>> 9dca778c
 
     @property
     def compact_legislation(self):
